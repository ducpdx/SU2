--- conflicted
+++ resolved
@@ -58,14 +58,10 @@
 	double EA_ScaleFactor; /*!< \brief Equivalent Area scaling factor */
 	double* EA_IntLimit; /*!< \brief Integration limits of the Equivalent Area computation */
   double AdjointLimit; /*!< \brief Adjoint variable limit */
-<<<<<<< HEAD
-	double* Hold_GridFixed_Coord; /*!< \brief Coordinates of the box to hold fixed the numerical grid */
-=======
   bool MG_AdjointFlow; /*!< \brief MG with the adjoint flow problem */
   double* Subsonic_Engine_Box; /*!< \brief Coordinates of the box subsonic region */
-	double* Hold_GridFixed_Coord; /*!< \brief Coordinates of the box to hold fixed the nbumerical grid */
->>>>>>> 31f1275c
-	unsigned short ConvCriteria;	/*!< \brief Kind of convergence criteria. */
+  double* Hold_GridFixed_Coord; /*!< \brief Coordinates of the box to hold fixed the nbumerical grid */
+  unsigned short ConvCriteria;	/*!< \brief Kind of convergence criteria. */
   unsigned short nFFD_Iter; 	/*!< \brief Iteration for the point inversion problem. */
   double FFD_Tol;  	/*!< \brief Tolerance in the point inversion problem. */
 	bool Adjoint,			/*!< \brief Flag to know if the code is solving an adjoint problem. */
@@ -109,21 +105,12 @@
   unsigned long LimiterIter;	/*!< \brief Freeze the value of the limiter after a number of iterations */
 	double SharpEdgesCoeff;				/*!< \brief Coefficient to identify the limit of a sharp edge. */
   unsigned short SystemMeasurements; /*!< \brief System of measurements. */
-<<<<<<< HEAD
-  unsigned short Kind_Regime;  /*!< \brief Kind of adjoint function. \n SYNTAX: REGIME_TYPE = COMPRESSIBLE.\ingroup Config */
-	unsigned short Kind_ObjFunc;	/*!< \brief Kind of objective function. \n SYNTAX: OBJECTIVE_FUNCTION = DRAG_COEFFICIENT \ingroup Config */
-	unsigned short Kind_SensSmooth;	/*!< \brief Kind of sensitivity smoothing technique.  \n SYNTAX: SENS_SMOOTHING = NO_SMOOTH  \ingroup Config */
-	unsigned short Continuous_Eqns;	/*!< \brief Which equations to treat continuously (Hybrid adjoint)  \n SYNTAX: CONTINUOUS_EQNS = EULER_EQNS \ingroup Config */
-	unsigned short Discrete_Eqns;	/*!< \brief Which equations to treat discretely (Hybrid adjoint). \n SYNTAX: DISCRETE_EQNS NONE_EQNS \ingroup Config  */
-	unsigned short *Design_Variable; /*!< \brief Kind of design variable.  \n SYNTAX:  \ingroup Config */
-=======
   unsigned short Kind_Regime;  /*!< \brief Kind of adjoint function. */
   unsigned short Kind_ObjFunc;  /*!< \brief Kind of objective function. */
   unsigned short Kind_SensSmooth; /*!< \brief Kind of sensitivity smoothing technique. */
   unsigned short Continuous_Eqns; /*!< \brief Which equations to treat continuously (Hybrid adjoint)*/
   unsigned short Discrete_Eqns; /*!< \brief Which equations to treat discretely (Hybrid adjoint). */
 	unsigned short *Design_Variable; /*!< \brief Kind of design variable. */
->>>>>>> 31f1275c
 	double RatioDensity,				/*!< \brief Ratio of density for a free surface problem. */
 	RatioViscosity,				/*!< \brief Ratio of viscosity for a free surface problem. */
 	FreeSurface_Thickness,  /*!< \brief Thickness of the interfase for a free surface problem. */
@@ -284,19 +271,12 @@
 	unsigned short *MG_PreSmooth,	/*!< \brief Multigrid Pre smoothing. */
 	*MG_PostSmooth,					/*!< \brief Multigrid Post smoothing. */
 	*MG_CorrecSmooth;					/*!< \brief Multigrid Jacobi implicit smoothing of the correction. */
-<<<<<<< HEAD
-	unsigned short Kind_Solver,/*!< \brief Kind of solver Euler, NS, Continuous adjoint, etc. \n SYNTAX: PHYSICAL_PROBLEM = DIRECT \ingroup Config */
-  Kind_FluidModel,/*!<\brief Kind of the Fluid Model: Ideal or Van der Walls, .... .\n  SYNTAX: FLUID_MODEL = STANDARD_AIR \ingroup Config */
-	Kind_ViscosityModel,  /*!< \brief Kind of the Viscosity Model \n SYNTAX: VISCOSITY_MODEL = SUTHERLAND \ingroup Config */
-	Kind_FreeStreamOption, /*!< \brief Kind of free stream option to choose if initializing with density or temperature. \n SYNTAX: FREESTREAM_OPTION = TEMPERATURE_FS \ingroup Config */
-=======
 	unsigned short Kind_Solver,	/*!< \brief Kind of solver Euler, NS, Continuous adjoint, etc.  */
 	Kind_FluidModel,			/*!< \brief Kind of the Fluid Model: Ideal or Van der Walls, ... . */
 	Kind_ViscosityModel,			/*!< \brief Kind of the Viscosity Model*/
 	Kind_ConductivityModel,			/*!< \brief Kind of the Thermal Conductivity Model*/
 	Kind_FreeStreamOption,			/*!< \brief Kind of free stream option to choose if initializing with density or temperature  */
 	Kind_InitOption,			/*!< \brief Kind of Init option to choose if initializing with Reynolds number or with thermodynamic conditions   */
->>>>>>> 31f1275c
 	Kind_GasModel,				/*!< \brief Kind of the Gas Model. */
 	*Kind_GridMovement,    /*!< \brief Kind of the unsteady mesh movement. */
 	Kind_Gradient_Method,		/*!< \brief Numerical method for computation of spatial gradients. */
