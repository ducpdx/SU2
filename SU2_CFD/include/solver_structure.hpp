--- conflicted
+++ resolved
@@ -2253,7 +2253,6 @@
   * \param[in] displacements - solution of typical section wing model.
 	*/
   void SolveTypicalSectionWingModel(CGeometry *geometry, su2double Cl, su2double Cm, CConfig *config, unsigned short val_Marker, su2double (&displacements)[4]);
-<<<<<<< HEAD
 
   /*!
    * \brief A virtual member.
@@ -2305,8 +2304,6 @@
   virtual void SetSensitivity(CGeometry *geometry, CConfig *config);
 
   virtual void SetAdj_ObjFunc(CGeometry *geometry, CConfig* config);
-=======
->>>>>>> 0e19c915
 
 	/*!
 	 * \brief A virtual member.
@@ -8175,7 +8172,7 @@
  * \brief Main class for defining the discrete adjoint solver.
  * \ingroup Discrete_Adjoint
  * \author T. Albring
- * \version 3.2.9 "eagle"
+ * \version 4.0.0 "Cardinal"
  */
 class CDiscAdjSolver : public CSolver {
 private:
