/*!
 * \file output_structure.cpp
 * \brief Main subroutines for output solver information.
 * \author Aerospace Design Laboratory (Stanford University) <http://su2.stanford.edu>.
 * \version 2.0.9
 *
 * Stanford University Unstructured (SU2).
 * Copyright (C) 2012-2013 Aerospace Design Laboratory (ADL).
 *
 * SU2 is free software; you can redistribute it and/or
 * modify it under the terms of the GNU Lesser General Public
 * License as published by the Free Software Foundation; either
 * version 2.1 of the License, or (at your option) any later version.
 *
 * SU2 is distributed in the hope that it will be useful,
 * but WITHOUT ANY WARRANTY; without even the implied warranty of
 * MERCHANTABILITY or FITNESS FOR A PARTICULAR PURPOSE. See the GNU
 * Lesser General Public License for more details.
 *
 * You should have received a copy of the GNU Lesser General Public
 * License along with SU2. If not, see <http://www.gnu.org/licenses/>.
 */

#include "../include/output_structure.hpp"


COutput::COutput(void) {
  
  /*--- Initialize point and connectivity counters to zero. ---*/
  nGlobal_Poin      = 0;
  nSurf_Poin        = 0;
  nGlobal_Elem      = 0;
  nSurf_Elem        = 0;
  nGlobal_Tria      = 0;
  nGlobal_Quad      = 0;
  nGlobal_Tetr      = 0;
  nGlobal_Hexa      = 0;
  nGlobal_Wedg      = 0;
  nGlobal_Pyra      = 0;
  nGlobal_Line      = 0;
  nGlobal_BoundTria = 0;
  nGlobal_BoundQuad = 0;
  
  /*--- Initialize CGNS write flag ---*/
  wrote_base_file = false;
  
  /*--- Initialize CGNS write flag ---*/
  wrote_CGNS_base = false;
  
  /*--- Initialize Tecplot write flag ---*/
  wrote_Tecplot_base = false;
  
  /*--- Initialize Paraview write flag ---*/
  wrote_Paraview_base = false;
  
}

COutput::~COutput(void) { }

void COutput::SetSurfaceCSV_Flow(CConfig *config, CGeometry *geometry,
                                 CSolver *FlowSolver, unsigned long iExtIter,
                                 unsigned short val_iZone) {
  
  unsigned short iMarker;
  unsigned long iPoint, iVertex, Global_Index;
  double PressCoeff = 0.0, SkinFrictionCoeff, HeatFlux;
  double xCoord, yCoord, zCoord, Mach, Pressure;
  char cstr[200];
  
  unsigned short solver = config->GetKind_Solver();
  unsigned short nDim = geometry->GetnDim();
  
#ifdef NO_MPI
  
  char buffer [50];
  ofstream SurfFlow_file;
  
  
  /*--- Write file name with extension if unsteady ---*/
  strcpy (cstr, config->GetSurfFlowCoeff_FileName().c_str());
  
  if (config->GetUnsteady_Simulation() == TIME_SPECTRAL) {
    if (int(val_iZone) < 10) sprintf (buffer, "_0000%d.csv", int(val_iZone));
    if ((int(val_iZone) >= 10) && (int(val_iZone) < 100)) sprintf (buffer, "_000%d.csv", int(val_iZone));
    if ((int(val_iZone) >= 100) && (int(val_iZone) < 1000)) sprintf (buffer, "_00%d.csv", int(val_iZone));
    if ((int(val_iZone) >= 1000) && (int(val_iZone) < 10000)) sprintf (buffer, "_0%d.csv", int(val_iZone));
    if (int(val_iZone) >= 10000) sprintf (buffer, "_%d.csv", int(val_iZone));
    
  } else if (config->GetUnsteady_Simulation() && config->GetWrt_Unsteady()) {
    if ((int(iExtIter) >= 0)    && (int(iExtIter) < 10))    sprintf (buffer, "_0000%d.csv", int(iExtIter));
    if ((int(iExtIter) >= 10)   && (int(iExtIter) < 100))   sprintf (buffer, "_000%d.csv",  int(iExtIter));
    if ((int(iExtIter) >= 100)  && (int(iExtIter) < 1000))  sprintf (buffer, "_00%d.csv",   int(iExtIter));
    if ((int(iExtIter) >= 1000) && (int(iExtIter) < 10000)) sprintf (buffer, "_0%d.csv",    int(iExtIter));
    if  (int(iExtIter) >= 10000) sprintf (buffer, "_%d.csv", int(iExtIter));
  }
  else
    sprintf (buffer, ".csv");
  
  strcat (cstr, buffer);
  SurfFlow_file.precision(15);
  SurfFlow_file.open(cstr, ios::out);
  
  SurfFlow_file << "\"Global_Index\", \"x_coord\", \"y_coord\", ";
  if (nDim == 3) SurfFlow_file << "\"z_coord\", ";
  SurfFlow_file << "\"Pressure\", \"Pressure_Coefficient\", ";

  switch (solver) {
    case EULER : SurfFlow_file <<  "\"Mach_Number\"" << endl; break;
    case NAVIER_STOKES: case RANS: SurfFlow_file <<  "\"Skin_Friction_Coefficient\"" << endl; break;
    case TNE2_EULER: SurfFlow_file << "\"Mach_Number\"" << endl; break;
    case TNE2_NAVIER_STOKES: SurfFlow_file << "\"Skin_Friction_Coefficient\", \"Heat_Flux\"" << endl; break;
  }
  
  for (iMarker = 0; iMarker < config->GetnMarker_All(); iMarker++) {
    if (config->GetMarker_All_Plotting(iMarker) == YES) {
      for(iVertex = 0; iVertex < geometry->nVertex[iMarker]; iVertex++) {
        iPoint = geometry->vertex[iMarker][iVertex]->GetNode();
        Global_Index = geometry->node[iPoint]->GetGlobalIndex();
        xCoord = geometry->node[iPoint]->GetCoord(0);
        yCoord = geometry->node[iPoint]->GetCoord(1);
        if (nDim == 3) zCoord = geometry->node[iPoint]->GetCoord(2);
        Pressure = FlowSolver->node[iPoint]->GetPressure();
        PressCoeff = FlowSolver->GetCPressure(iMarker,iVertex);
        SurfFlow_file << scientific << Global_Index << ", " << xCoord << ", " << yCoord << ", ";
        if (nDim == 3) SurfFlow_file << scientific << zCoord << ", ";
        SurfFlow_file << scientific << Pressure << ", " << PressCoeff << ", ";
        switch (solver) {
          case EULER :
            Mach = sqrt(FlowSolver->node[iPoint]->GetVelocity2()) / FlowSolver->node[iPoint]->GetSoundSpeed();
            SurfFlow_file << scientific << Mach << endl;
            break;
          case NAVIER_STOKES: case RANS:
            SkinFrictionCoeff = FlowSolver->GetCSkinFriction(iMarker,iVertex);
            SurfFlow_file << scientific << SkinFrictionCoeff << endl;
            break;
          case TNE2_EULER:
            Mach = sqrt(FlowSolver->node[iPoint]->GetVelocity2()) / FlowSolver->node[iPoint]->GetSoundSpeed();
            SurfFlow_file << scientific << Mach << endl;
            break;
          case TNE2_NAVIER_STOKES:
            SkinFrictionCoeff = FlowSolver->GetCSkinFriction(iMarker,iVertex);
            HeatFlux = FlowSolver->GetHeatTransferCoeff(iMarker,iVertex);
            SurfFlow_file << scientific << SkinFrictionCoeff << ", " << HeatFlux << endl;
        }
      }
    }
  }
  
  SurfFlow_file.close();
  
#else
  
  int rank = MPI::COMM_WORLD.Get_rank();
  int iProcessor, nProcessor = MPI::COMM_WORLD.Get_size();

  unsigned long Buffer_Send_nVertex[1], *Buffer_Recv_nVertex = NULL;
  unsigned long nVertex_Surface = 0, nLocalVertex_Surface = 0;
  unsigned long MaxLocalVertex_Surface = 0;
  
  /*--- Find the max number of surface vertices among all
   partitions and set up buffers. The master node will handle the
   writing of the CSV file after gathering all of the data. ---*/
  
  nLocalVertex_Surface = 0;
  for (iMarker = 0; iMarker < config->GetnMarker_All(); iMarker++)
    if (config->GetMarker_All_Plotting(iMarker) == YES)
      for (iVertex = 0; iVertex < geometry->GetnVertex(iMarker); iVertex++) {
        iPoint = geometry->vertex[iMarker][iVertex]->GetNode();
        if (geometry->node[iPoint]->GetDomain()) nLocalVertex_Surface++;
      }
  
  /*--- Communicate the number of local vertices on each partition
   to the master node ---*/
  
  Buffer_Send_nVertex[0] = nLocalVertex_Surface;
  if (rank == MASTER_NODE) Buffer_Recv_nVertex = new unsigned long [nProcessor];
  MPI::COMM_WORLD.Barrier();
  MPI::COMM_WORLD.Allreduce(&nLocalVertex_Surface, &MaxLocalVertex_Surface,
                            1, MPI::UNSIGNED_LONG, MPI::MAX);
  MPI::COMM_WORLD.Gather(&Buffer_Send_nVertex, 1, MPI::UNSIGNED_LONG,
                        Buffer_Recv_nVertex, 1, MPI::UNSIGNED_LONG, MASTER_NODE);
  
  /*--- Send and Recv buffers ---*/
  
  double *Buffer_Send_Coord_x = new double [MaxLocalVertex_Surface];
  double *Buffer_Recv_Coord_x = NULL;
  
  double *Buffer_Send_Coord_y = new double [MaxLocalVertex_Surface];
  double *Buffer_Recv_Coord_y = NULL;
  
  double *Buffer_Send_Coord_z = new double [MaxLocalVertex_Surface];
  double *Buffer_Recv_Coord_z = NULL;
  
  double *Buffer_Send_Press = new double [MaxLocalVertex_Surface];
  double *Buffer_Recv_Press = NULL;
  
  double *Buffer_Send_CPress = new double [MaxLocalVertex_Surface];
  double *Buffer_Recv_CPress = NULL;
  
  double *Buffer_Send_Mach = new double [MaxLocalVertex_Surface];
  double *Buffer_Recv_Mach = NULL;
  
  double *Buffer_Send_SkinFriction = new double [MaxLocalVertex_Surface];
  double *Buffer_Recv_SkinFriction = NULL;
  
  unsigned long *Buffer_Send_GlobalIndex = new unsigned long [MaxLocalVertex_Surface];
  unsigned long *Buffer_Recv_GlobalIndex = NULL;

  /*--- Prepare the receive buffers on the master node only. ---*/
  
  if (rank == MASTER_NODE) {
    Buffer_Recv_Coord_x = new double [nProcessor*MaxLocalVertex_Surface];
    Buffer_Recv_Coord_y = new double [nProcessor*MaxLocalVertex_Surface];
    if (nDim == 3) Buffer_Recv_Coord_z = new double [nProcessor*MaxLocalVertex_Surface];
    Buffer_Recv_Press   = new double [nProcessor*MaxLocalVertex_Surface];
    Buffer_Recv_CPress  = new double [nProcessor*MaxLocalVertex_Surface];
    Buffer_Recv_Mach    = new double [nProcessor*MaxLocalVertex_Surface];
    Buffer_Recv_SkinFriction = new double [nProcessor*MaxLocalVertex_Surface];
    Buffer_Recv_GlobalIndex  = new unsigned long [nProcessor*MaxLocalVertex_Surface];
  }
  
  /*--- Loop over all vertices in this partition and load the
   data of the specified type into the buffer to be sent to
   the master node. ---*/
  
  nVertex_Surface = 0;
  for (iMarker = 0; iMarker < config->GetnMarker_All(); iMarker++)
    if (config->GetMarker_All_Plotting(iMarker) == YES)
      for (iVertex = 0; iVertex < geometry->GetnVertex(iMarker); iVertex++) {
        iPoint = geometry->vertex[iMarker][iVertex]->GetNode();
        if (geometry->node[iPoint]->GetDomain()) {
          Buffer_Send_Press[nVertex_Surface] = FlowSolver->node[iPoint]->GetPressure();
          Buffer_Send_CPress[nVertex_Surface] = FlowSolver->GetCPressure(iMarker,iVertex);
          Buffer_Send_Coord_x[nVertex_Surface] = geometry->node[iPoint]->GetCoord(0);
          Buffer_Send_Coord_y[nVertex_Surface] = geometry->node[iPoint]->GetCoord(1);
          Buffer_Send_GlobalIndex[nVertex_Surface] = geometry->node[iPoint]->GetGlobalIndex();
          if (nDim == 3) Buffer_Send_Coord_z[nVertex_Surface] = geometry->node[iPoint]->GetCoord(2);
          if (solver == EULER)
            Buffer_Send_Mach[nVertex_Surface] = sqrt(FlowSolver->node[iPoint]->GetVelocity2()) / FlowSolver->node[iPoint]->GetSoundSpeed();
          if ((solver == NAVIER_STOKES) || (solver == RANS))
            Buffer_Send_SkinFriction[nVertex_Surface] = FlowSolver->GetCSkinFriction(iMarker,iVertex);
          nVertex_Surface++;
        }
      }
  
  /*--- Send the information to the master node ---*/
  
  MPI::COMM_WORLD.Barrier();
  MPI::COMM_WORLD.Gather(Buffer_Send_Coord_x, MaxLocalVertex_Surface, MPI::DOUBLE,
                         Buffer_Recv_Coord_x, MaxLocalVertex_Surface, MPI::DOUBLE, MASTER_NODE);
  MPI::COMM_WORLD.Gather(Buffer_Send_Coord_y, MaxLocalVertex_Surface, MPI::DOUBLE,
                         Buffer_Recv_Coord_y, MaxLocalVertex_Surface, MPI::DOUBLE, MASTER_NODE);
  if (nDim == 3) MPI::COMM_WORLD.Gather(Buffer_Send_Coord_z, MaxLocalVertex_Surface, MPI::DOUBLE,
                           Buffer_Recv_Coord_z, MaxLocalVertex_Surface, MPI::DOUBLE, MASTER_NODE);
  MPI::COMM_WORLD.Gather(Buffer_Send_Press, MaxLocalVertex_Surface, MPI::DOUBLE,
                         Buffer_Recv_Press, MaxLocalVertex_Surface, MPI::DOUBLE, MASTER_NODE);
  MPI::COMM_WORLD.Gather(Buffer_Send_CPress, MaxLocalVertex_Surface, MPI::DOUBLE,
                         Buffer_Recv_CPress, MaxLocalVertex_Surface, MPI::DOUBLE, MASTER_NODE);
  if (solver == EULER)
    MPI::COMM_WORLD.Gather(Buffer_Send_Mach, MaxLocalVertex_Surface, MPI::DOUBLE,
                           Buffer_Recv_Mach, MaxLocalVertex_Surface, MPI::DOUBLE, MASTER_NODE);
  if ((solver == NAVIER_STOKES) || (solver == RANS))
    MPI::COMM_WORLD.Gather(Buffer_Send_SkinFriction, MaxLocalVertex_Surface, MPI::DOUBLE,
                           Buffer_Recv_SkinFriction, MaxLocalVertex_Surface, MPI::DOUBLE, MASTER_NODE);
  
  MPI::COMM_WORLD.Gather(Buffer_Send_GlobalIndex, MaxLocalVertex_Surface, MPI::UNSIGNED_LONG,
                         Buffer_Recv_GlobalIndex, MaxLocalVertex_Surface, MPI::UNSIGNED_LONG, MASTER_NODE);
  
  /*--- The master node unpacks the data and writes the surface CSV file ---*/
  
  if (rank == MASTER_NODE) {
    
    /*--- Write file name with extension if unsteady ---*/
    char buffer[50];
    string filename = config->GetSurfFlowCoeff_FileName();
    ofstream SurfFlow_file;
    
    /*--- Remove the domain number from the surface csv filename ---*/
    if (nProcessor > 1) filename.erase (filename.end()-2, filename.end());
    
    /*--- Write file name with extension if unsteady ---*/
    strcpy (cstr, filename.c_str());
    if (config->GetUnsteady_Simulation() == TIME_SPECTRAL) {
      if (int(val_iZone) < 10) sprintf (buffer, "_0000%d.csv", int(val_iZone));
      if ((int(val_iZone) >= 10) && (int(val_iZone) < 100)) sprintf (buffer, "_000%d.csv", int(val_iZone));
      if ((int(val_iZone) >= 100) && (int(val_iZone) < 1000)) sprintf (buffer, "_00%d.csv", int(val_iZone));
      if ((int(val_iZone) >= 1000) && (int(val_iZone) < 10000)) sprintf (buffer, "_0%d.csv", int(val_iZone));
      if (int(val_iZone) >= 10000) sprintf (buffer, "_%d.csv", int(val_iZone));
      
    } else if (config->GetUnsteady_Simulation() && config->GetWrt_Unsteady()) {
      if ((int(iExtIter) >= 0)    && (int(iExtIter) < 10))    sprintf (buffer, "_0000%d.csv", int(iExtIter));
      if ((int(iExtIter) >= 10)   && (int(iExtIter) < 100))   sprintf (buffer, "_000%d.csv",  int(iExtIter));
      if ((int(iExtIter) >= 100)  && (int(iExtIter) < 1000))  sprintf (buffer, "_00%d.csv",   int(iExtIter));
      if ((int(iExtIter) >= 1000) && (int(iExtIter) < 10000)) sprintf (buffer, "_0%d.csv",    int(iExtIter));
      if  (int(iExtIter) >= 10000) sprintf (buffer, "_%d.csv", int(iExtIter));
    }
    else
      sprintf (buffer, ".csv");
    
    strcat (cstr, buffer);
    SurfFlow_file.precision(15);
    SurfFlow_file.open(cstr, ios::out);
    
    SurfFlow_file << "\"Global_Index\", \"x_coord\", \"y_coord\", ";
    if (nDim == 3) SurfFlow_file << "\"z_coord\", ";
    SurfFlow_file << "\"Pressure\", \"Pressure_Coefficient\", ";
    
    switch (solver) {
      case EULER : SurfFlow_file <<  "\"Mach_Number\"" << endl; break;
      case NAVIER_STOKES: case RANS: SurfFlow_file <<  "\"Skin_Friction_Coefficient\"" << endl; break;
    }
    
    /*--- Loop through all of the collected data and write each node's values ---*/
    
    unsigned long Total_Index;
    for (iProcessor = 0; iProcessor < nProcessor; iProcessor++) {
      for (iVertex = 0; iVertex < Buffer_Recv_nVertex[iProcessor]; iVertex++) {
        
        /*--- Current index position and global index ---*/
        Total_Index  = iProcessor*MaxLocalVertex_Surface+iVertex;
        Global_Index = Buffer_Recv_GlobalIndex[Total_Index];
        
        /*--- Retrieve the merged data for this node ---*/
        xCoord = Buffer_Recv_Coord_x[Total_Index];
        yCoord = Buffer_Recv_Coord_y[Total_Index];
        if (nDim == 3) zCoord = Buffer_Recv_Coord_z[Total_Index];
        Pressure   = Buffer_Recv_Press[Total_Index];
        PressCoeff = Buffer_Recv_CPress[Total_Index];
        
        /*--- Write the first part of the data ---*/
        SurfFlow_file << scientific << Global_Index << ", " << xCoord << ", " << yCoord << ", ";
        if (nDim == 3) SurfFlow_file << scientific << zCoord << ", ";
        SurfFlow_file << scientific << Pressure << ", " << PressCoeff << ", ";
        
        /*--- Write the solver-dependent part of the data ---*/
        switch (solver) {
          case EULER :
          Mach = Buffer_Recv_Mach[Total_Index];
          SurfFlow_file << scientific << Mach << endl;
          break;
          case NAVIER_STOKES: case RANS:
          SkinFrictionCoeff = Buffer_Recv_SkinFriction[Total_Index];
          SurfFlow_file << scientific << SkinFrictionCoeff << endl;
          break;
        }
      }
    }

    /*--- Close the CSV file ---*/
    SurfFlow_file.close();
   
    /*--- Release the recv buffers on the master node ---*/
    
    delete [] Buffer_Recv_Coord_x;
    delete [] Buffer_Recv_Coord_y;
    if (nDim == 3) delete [] Buffer_Recv_Coord_z;
    delete [] Buffer_Recv_Press;
    delete [] Buffer_Recv_CPress;
    delete [] Buffer_Recv_Mach;
    delete [] Buffer_Recv_SkinFriction;
    delete [] Buffer_Recv_GlobalIndex;
    
  }
  
  /*--- Release the memory for the remaining buffers and exit ---*/
  
  delete [] Buffer_Send_Coord_x;
  delete [] Buffer_Send_Coord_y;
  delete [] Buffer_Send_Coord_z;
  delete [] Buffer_Send_Press;
  delete [] Buffer_Send_CPress;
  delete [] Buffer_Send_Mach;
  delete [] Buffer_Send_SkinFriction;
  delete [] Buffer_Send_GlobalIndex;
  
#endif
  
}

void COutput::SetSurfaceCSV_Adjoint(CConfig *config, CGeometry *geometry, CSolver *AdjSolver, CSolver *FlowSolution, unsigned long iExtIter, unsigned short val_iZone) {
  
#ifdef NO_MPI
  
  unsigned long iPoint, iVertex;
  double *Solution, xCoord, yCoord, zCoord, *IntBoundary_Jump;
  unsigned short iMarker;
  char cstr[200], buffer[50];
  ofstream SurfAdj_file;
  
  /*--- Write file name with extension if unsteady ---*/
  strcpy (cstr, config->GetSurfAdjCoeff_FileName().c_str());
  
  if (config->GetUnsteady_Simulation() == TIME_SPECTRAL) {
    if (int(val_iZone) < 10) sprintf (buffer, "_0000%d.csv", int(val_iZone));
    if ((int(val_iZone) >= 10) && (int(val_iZone) < 100)) sprintf (buffer, "_000%d.csv", int(val_iZone));
    if ((int(val_iZone) >= 100) && (int(val_iZone) < 1000)) sprintf (buffer, "_00%d.csv", int(val_iZone));
    if ((int(val_iZone) >= 1000) && (int(val_iZone) < 10000)) sprintf (buffer, "_0%d.csv", int(val_iZone));
    if (int(val_iZone) >= 10000) sprintf (buffer, "_%d.csv", int(val_iZone));
    
  } else if (config->GetUnsteady_Simulation() && config->GetWrt_Unsteady()) {
    if ((int(iExtIter) >= 0)    && (int(iExtIter) < 10))    sprintf (buffer, "_0000%d.csv", int(iExtIter));
    if ((int(iExtIter) >= 10)   && (int(iExtIter) < 100))   sprintf (buffer, "_000%d.csv",  int(iExtIter));
    if ((int(iExtIter) >= 100)  && (int(iExtIter) < 1000))  sprintf (buffer, "_00%d.csv",   int(iExtIter));
    if ((int(iExtIter) >= 1000) && (int(iExtIter) < 10000)) sprintf (buffer, "_0%d.csv",    int(iExtIter));
    if  (int(iExtIter) >= 10000) sprintf (buffer, "_%d.csv", int(iExtIter));
  }
  else
    sprintf (buffer, ".csv");
  
  strcat(cstr, buffer);
  SurfAdj_file.precision(15);
  SurfAdj_file.open(cstr, ios::out);
  
  if (geometry->GetnDim() == 2) {
    SurfAdj_file <<  "\"Point\",\"Sensitivity\",\"PsiRho\",\"Phi_x\",\"Phi_y\",\"PsiE\",\"x_coord\",\"y_coord\"" << endl;
    for (iMarker = 0; iMarker < config->GetnMarker_All(); iMarker++) {
      if (config->GetMarker_All_Plotting(iMarker) == YES)
        for (iVertex = 0; iVertex < geometry->nVertex[iMarker]; iVertex++) {
          iPoint = geometry->vertex[iMarker][iVertex]->GetNode();
          Solution = AdjSolver->node[iPoint]->GetSolution();
          IntBoundary_Jump = AdjSolver->node[iPoint]->GetIntBoundary_Jump();
          xCoord = geometry->node[iPoint]->GetCoord(0);
          yCoord = geometry->node[iPoint]->GetCoord(1);
          SurfAdj_file << scientific << iPoint << ", " << AdjSolver->GetCSensitivity(iMarker,iVertex) << ", " << Solution[0] << ", "
          << Solution[1] << ", " << Solution[2] << ", " << Solution[3] <<", " << xCoord <<", "<< yCoord << endl;
        }
    }
  }
  
  if (geometry->GetnDim() == 3) {
    SurfAdj_file <<  "\"Point\",\"Sensitivity\",\"PsiRho\",\"Phi_x\",\"Phi_y\",\"Phi_z\",\"PsiE\",\"x_coord\",\"y_coord\",\"z_coord\"" << endl;
    for (iMarker = 0; iMarker < config->GetnMarker_All(); iMarker++) {
      if (config->GetMarker_All_Plotting(iMarker) == YES)
        for (iVertex = 0; iVertex < geometry->nVertex[iMarker]; iVertex++) {
          iPoint = geometry->vertex[iMarker][iVertex]->GetNode();
          Solution = AdjSolver->node[iPoint]->GetSolution();
          xCoord = geometry->node[iPoint]->GetCoord(0);
          yCoord = geometry->node[iPoint]->GetCoord(1);
          zCoord = geometry->node[iPoint]->GetCoord(2);
          
          SurfAdj_file << scientific << iPoint << ", " << AdjSolver->GetCSensitivity(iMarker,iVertex) << ", " << Solution[0] << ", "
          << Solution[1] << ", " << Solution[2] << ", " << Solution[3] << ", " << Solution[4] << ", "<< xCoord <<", "<< yCoord <<", "<< zCoord << endl;
        }
    }
  }
  
  SurfAdj_file.close();
  
#else
  
  int rank = MPI::COMM_WORLD.Get_rank(), iProcessor, nProcessor = MPI::COMM_WORLD.Get_size();
  unsigned short nDim = geometry->GetnDim(), iMarker;
  double *Solution, *Normal, *d, *Coord;
  unsigned long Buffer_Send_nVertex[1], iVertex, iPoint, nVertex_Surface = 0, nLocalVertex_Surface = 0,
  MaxLocalVertex_Surface = 0, nBuffer_Scalar;
  unsigned long *Buffer_Receive_nVertex = NULL;
  ofstream SurfAdj_file;
  
  /*--- Write the surface .csv file ---*/
  nLocalVertex_Surface = 0;
  for (iMarker = 0; iMarker < config->GetnMarker_All(); iMarker++)
    if (config->GetMarker_All_Plotting(iMarker) == YES)
      for (iVertex = 0; iVertex < geometry->GetnVertex(iMarker); iVertex++) {
        iPoint = geometry->vertex[iMarker][iVertex]->GetNode();
        if (geometry->node[iPoint]->GetDomain()) nLocalVertex_Surface ++;
      }
  
  if (rank == MASTER_NODE)
    Buffer_Receive_nVertex = new unsigned long [nProcessor];
  
  Buffer_Send_nVertex[0] = nLocalVertex_Surface;
  
  MPI::COMM_WORLD.Barrier();
  MPI::COMM_WORLD.Allreduce(&nLocalVertex_Surface, &MaxLocalVertex_Surface, 1, MPI::UNSIGNED_LONG, MPI::MAX);
  MPI::COMM_WORLD.Gather(&Buffer_Send_nVertex, 1, MPI::UNSIGNED_LONG, Buffer_Receive_nVertex, 1, MPI::UNSIGNED_LONG, MASTER_NODE);
  
  double *Buffer_Send_Coord_x = new double[MaxLocalVertex_Surface];
  double *Buffer_Send_Coord_y= new double[MaxLocalVertex_Surface];
  double *Buffer_Send_Coord_z= new double[MaxLocalVertex_Surface];
  unsigned long *Buffer_Send_GlobalPoint= new unsigned long[MaxLocalVertex_Surface];
  double *Buffer_Send_Sensitivity= new double[MaxLocalVertex_Surface];
  double *Buffer_Send_PsiRho= new double[MaxLocalVertex_Surface];
  double *Buffer_Send_Phi_x= new double[MaxLocalVertex_Surface];
  double *Buffer_Send_Phi_y= new double[MaxLocalVertex_Surface];
  double *Buffer_Send_Phi_z= new double[MaxLocalVertex_Surface];
  double *Buffer_Send_PsiE= new double[MaxLocalVertex_Surface];
  
  nVertex_Surface = 0;
  for (iMarker = 0; iMarker < config->GetnMarker_All(); iMarker++)
    if (config->GetMarker_All_Plotting(iMarker) == YES)
      for (iVertex = 0; iVertex < geometry->GetnVertex(iMarker); iVertex++) {
        iPoint = geometry->vertex[iMarker][iVertex]->GetNode();
        if (geometry->node[iPoint]->GetDomain()) {
          Solution = AdjSolver->node[iPoint]->GetSolution();
          Normal = geometry->vertex[iMarker][iVertex]->GetNormal();
          Coord = geometry->node[iPoint]->GetCoord();
          d = AdjSolver->node[iPoint]->GetForceProj_Vector();
          Buffer_Send_GlobalPoint[nVertex_Surface] = geometry->node[iPoint]->GetGlobalIndex();
          Buffer_Send_Coord_x[nVertex_Surface] = Coord[0];
          Buffer_Send_Coord_y[nVertex_Surface] = Coord[1];
          Buffer_Send_Sensitivity[nVertex_Surface] =  AdjSolver->GetCSensitivity(iMarker,iVertex);
          Buffer_Send_PsiRho[nVertex_Surface] = Solution[0];
          Buffer_Send_Phi_x[nVertex_Surface] = Solution[1];
          Buffer_Send_Phi_y[nVertex_Surface] = Solution[2];
          if (nDim == 2) Buffer_Send_PsiE[nVertex_Surface] = Solution[3];
          if (nDim == 3) {
            Buffer_Send_Coord_z[nVertex_Surface] = Coord[2];
            Buffer_Send_Phi_z[nVertex_Surface] = Solution[3];
            Buffer_Send_PsiE[nVertex_Surface] = Solution[4];
          }
          nVertex_Surface++;
        }
      }
  
  double *Buffer_Receive_Coord_x = NULL, *Buffer_Receive_Coord_y = NULL, *Buffer_Receive_Coord_z = NULL, *Buffer_Receive_Sensitivity = NULL,
  *Buffer_Receive_PsiRho = NULL, *Buffer_Receive_Phi_x = NULL, *Buffer_Receive_Phi_y = NULL, *Buffer_Receive_Phi_z = NULL,
  *Buffer_Receive_PsiE = NULL;
  unsigned long *Buffer_Receive_GlobalPoint = NULL;
  
  if (rank == MASTER_NODE) {
    Buffer_Receive_Coord_x = new double [nProcessor*MaxLocalVertex_Surface];
    Buffer_Receive_Coord_y = new double [nProcessor*MaxLocalVertex_Surface];
    if (nDim == 3) Buffer_Receive_Coord_z = new double [nProcessor*MaxLocalVertex_Surface];
    Buffer_Receive_GlobalPoint = new unsigned long [nProcessor*MaxLocalVertex_Surface];
    Buffer_Receive_Sensitivity = new double [nProcessor*MaxLocalVertex_Surface];
    Buffer_Receive_PsiRho = new double [nProcessor*MaxLocalVertex_Surface];
    Buffer_Receive_Phi_x = new double [nProcessor*MaxLocalVertex_Surface];
    Buffer_Receive_Phi_y = new double [nProcessor*MaxLocalVertex_Surface];
    if (nDim == 3) Buffer_Receive_Phi_z = new double [nProcessor*MaxLocalVertex_Surface];
    Buffer_Receive_PsiE = new double [nProcessor*MaxLocalVertex_Surface];
  }
  
  nBuffer_Scalar = MaxLocalVertex_Surface;
  
  /*--- Send the information to the Master node ---*/
  MPI::COMM_WORLD.Barrier();
  MPI::COMM_WORLD.Gather(Buffer_Send_Coord_x, nBuffer_Scalar, MPI::DOUBLE, Buffer_Receive_Coord_x, nBuffer_Scalar, MPI::DOUBLE, MASTER_NODE);
  MPI::COMM_WORLD.Gather(Buffer_Send_Coord_y, nBuffer_Scalar, MPI::DOUBLE, Buffer_Receive_Coord_y, nBuffer_Scalar, MPI::DOUBLE, MASTER_NODE);
  if (nDim == 3) MPI::COMM_WORLD.Gather(Buffer_Send_Coord_z, nBuffer_Scalar, MPI::DOUBLE, Buffer_Receive_Coord_z, nBuffer_Scalar, MPI::DOUBLE, MASTER_NODE);
  MPI::COMM_WORLD.Gather(Buffer_Send_GlobalPoint, nBuffer_Scalar, MPI::UNSIGNED_LONG, Buffer_Receive_GlobalPoint, nBuffer_Scalar, MPI::UNSIGNED_LONG, MASTER_NODE);
  MPI::COMM_WORLD.Gather(Buffer_Send_Sensitivity, nBuffer_Scalar, MPI::DOUBLE, Buffer_Receive_Sensitivity, nBuffer_Scalar, MPI::DOUBLE, MASTER_NODE);
  MPI::COMM_WORLD.Gather(Buffer_Send_PsiRho, nBuffer_Scalar, MPI::DOUBLE, Buffer_Receive_PsiRho, nBuffer_Scalar, MPI::DOUBLE, MASTER_NODE);
  MPI::COMM_WORLD.Gather(Buffer_Send_Phi_x, nBuffer_Scalar, MPI::DOUBLE, Buffer_Receive_Phi_x, nBuffer_Scalar, MPI::DOUBLE, MASTER_NODE);
  MPI::COMM_WORLD.Gather(Buffer_Send_Phi_y, nBuffer_Scalar, MPI::DOUBLE, Buffer_Receive_Phi_y, nBuffer_Scalar, MPI::DOUBLE, MASTER_NODE);
  if (nDim == 3) MPI::COMM_WORLD.Gather(Buffer_Send_Phi_z, nBuffer_Scalar, MPI::DOUBLE, Buffer_Receive_Phi_z, nBuffer_Scalar, MPI::DOUBLE, MASTER_NODE);
  MPI::COMM_WORLD.Gather(Buffer_Send_PsiE, nBuffer_Scalar, MPI::DOUBLE, Buffer_Receive_PsiE, nBuffer_Scalar, MPI::DOUBLE, MASTER_NODE);
  
  /*--- The master node is the one who writes the surface files ---*/
  if (rank == MASTER_NODE) {
    unsigned long iVertex, GlobalPoint, position;
    char cstr[200], buffer[50];
    ofstream SurfAdj_file;
    string filename = config->GetSurfAdjCoeff_FileName();
    
    /*--- Remove the domain number from the surface csv filename ---*/
    if (nProcessor > 1) filename.erase (filename.end()-2, filename.end());
    
    /*--- Write file name with extension if unsteady ---*/
    strcpy (cstr, filename.c_str());
    
    if (config->GetUnsteady_Simulation() == TIME_SPECTRAL) {
      if (int(val_iZone) < 10) sprintf (buffer, "_0000%d.csv", int(val_iZone));
      if ((int(val_iZone) >= 10) && (int(val_iZone) < 100)) sprintf (buffer, "_000%d.csv", int(val_iZone));
      if ((int(val_iZone) >= 100) && (int(val_iZone) < 1000)) sprintf (buffer, "_00%d.csv", int(val_iZone));
      if ((int(val_iZone) >= 1000) && (int(val_iZone) < 10000)) sprintf (buffer, "_0%d.csv", int(val_iZone));
      if (int(val_iZone) >= 10000) sprintf (buffer, "_%d.csv", int(val_iZone));
      
    } else if (config->GetUnsteady_Simulation() && config->GetWrt_Unsteady()) {
      if ((int(iExtIter) >= 0) && (int(iExtIter) < 10)) sprintf (buffer, "_0000%d.csv", int(iExtIter));
      if ((int(iExtIter) >= 10) && (int(iExtIter) < 100)) sprintf (buffer, "_000%d.csv", int(iExtIter));
      if ((int(iExtIter) >= 100) && (int(iExtIter) < 1000)) sprintf (buffer, "_00%d.csv", int(iExtIter));
      if ((int(iExtIter) >= 1000) && (int(iExtIter) < 10000)) sprintf (buffer, "_0%d.csv", int(iExtIter));
      if (int(iExtIter) >= 10000) sprintf (buffer, "_%d.csv", int(iExtIter));
    }
    else
      sprintf (buffer, ".csv");
    
    strcat (cstr, buffer);
    SurfAdj_file.open(cstr, ios::out);
    SurfAdj_file.precision(15);
    
    /*--- Write the 2D surface flow coefficient file ---*/
    if (geometry->GetnDim() == 2) {
      
      SurfAdj_file <<  "\"Point\",\"Sensitivity\",\"PsiRho\",\"Phi_x\",\"Phi_y\",\"PsiE\",\"x_coord\",\"y_coord\"" << endl;
      
      for (iProcessor = 0; iProcessor < nProcessor; iProcessor++)
        for (iVertex = 0; iVertex < Buffer_Receive_nVertex[iProcessor]; iVertex++) {
          
          position = iProcessor*MaxLocalVertex_Surface+iVertex;
          GlobalPoint = Buffer_Receive_GlobalPoint[position];
          
          SurfAdj_file << scientific << GlobalPoint <<
          ", " << Buffer_Receive_Sensitivity[position] << ", " << Buffer_Receive_PsiRho[position] <<
          ", " << Buffer_Receive_Phi_x[position] << ", " << Buffer_Receive_Phi_y[position] <<
          ", " << Buffer_Receive_PsiE[position] << ", " << Buffer_Receive_Coord_x[position] <<
          ", "<< Buffer_Receive_Coord_y[position]  << endl;
        }
    }
    
    /*--- Write the 3D surface flow coefficient file ---*/
    if (geometry->GetnDim() == 3) {
      
      SurfAdj_file <<  "\"Point\",\"Sensitivity\",\"PsiRho\",\"Phi_x\",\"Phi_y\",\"Phi_z\",\"PsiE\",\"x_coord\",\"y_coord\",\"z_coord\"" << endl;
      
      for (iProcessor = 0; iProcessor < nProcessor; iProcessor++)
        for (iVertex = 0; iVertex < Buffer_Receive_nVertex[iProcessor]; iVertex++) {
          position = iProcessor*MaxLocalVertex_Surface+iVertex;
          GlobalPoint = Buffer_Receive_GlobalPoint[position];
          
          SurfAdj_file << scientific << GlobalPoint <<
          ", " << Buffer_Receive_Sensitivity[position] << ", " << Buffer_Receive_PsiRho[position] <<
          ", " << Buffer_Receive_Phi_x[position] << ", " << Buffer_Receive_Phi_y[position] << ", " << Buffer_Receive_Phi_z[position] <<
          ", " << Buffer_Receive_PsiE[position] <<", "<< Buffer_Receive_Coord_x[position] <<
          ", "<< Buffer_Receive_Coord_y[position] <<", "<< Buffer_Receive_Coord_z[position] << endl;
        }
    }
    
  }
  
  if (rank == MASTER_NODE) {
    delete [] Buffer_Receive_nVertex;
    delete [] Buffer_Receive_Coord_x;
    delete [] Buffer_Receive_Coord_y;
    if (nDim == 3) delete [] Buffer_Receive_Coord_z;
    delete [] Buffer_Receive_Sensitivity;
    delete [] Buffer_Receive_PsiRho;
    delete [] Buffer_Receive_Phi_x;
    delete [] Buffer_Receive_Phi_y;
    if (nDim == 3) delete [] Buffer_Receive_Phi_z;
    delete [] Buffer_Receive_PsiE;
    delete [] Buffer_Receive_GlobalPoint;
  }
  
  delete [] Buffer_Send_Coord_x;
  delete [] Buffer_Send_Coord_y;
  delete [] Buffer_Send_Coord_z;
  delete [] Buffer_Send_GlobalPoint;
  delete [] Buffer_Send_Sensitivity;
  delete [] Buffer_Send_PsiRho;
  delete [] Buffer_Send_Phi_x;
  delete [] Buffer_Send_Phi_y;
  delete [] Buffer_Send_Phi_z;
  delete [] Buffer_Send_PsiE;
  
  SurfAdj_file.close();
  
#endif
}

void COutput::SetSurfaceCSV_Linearized(CConfig *config, CGeometry *geometry, CSolver *LinSolution, string val_filename, unsigned long iExtIter) { }

void COutput::MergeConnectivity(CConfig *config, CGeometry *geometry, unsigned short val_iZone) {
  
  int rank = MASTER_NODE;
  int size = SINGLE_NODE;
  
#ifndef NO_MPI
  rank = MPI::COMM_WORLD.Get_rank();
  size = MPI::COMM_WORLD.Get_size();
#endif
  
  /*--- Merge connectivity for each type of element (excluding halos). Note
   that we only need to merge the connectivity once, as it does not change
   during computation. Check whether the base file has been written. ---*/
  
  if (!wrote_base_file) {
    
    /*--- Merge volumetric grid. ---*/
    
    if ((rank == MASTER_NODE) && (size != SINGLE_NODE) && (nGlobal_Tria != 0))
      cout <<"Merging volumetric triangle grid connectivity." << endl;
    MergeVolumetricConnectivity(config, geometry, TRIANGLE    );
    
    if ((rank == MASTER_NODE) && (size != SINGLE_NODE) && (nGlobal_Quad != 0))
      cout <<"Merging volumetric rectangle grid connectivity." << endl;
    MergeVolumetricConnectivity(config, geometry, RECTANGLE   );
    
    if ((rank == MASTER_NODE) && (size != SINGLE_NODE) && (nGlobal_Tetr != 0))
      cout <<"Merging volumetric tetrahedron grid connectivity." << endl;
    MergeVolumetricConnectivity(config, geometry, TETRAHEDRON );
    
    if ((rank == MASTER_NODE) && (size != SINGLE_NODE) && (nGlobal_Hexa != 0))
      cout <<"Merging volumetric hexahedron grid connectivity." << endl;
    MergeVolumetricConnectivity(config, geometry, HEXAHEDRON  );
    
    if ((rank == MASTER_NODE) && (size != SINGLE_NODE) && (nGlobal_Wedg != 0))
      cout <<"Merging volumetric wedge grid connectivity." << endl;
    MergeVolumetricConnectivity(config, geometry, WEDGE       );
    
    if ((rank == MASTER_NODE) && (size != SINGLE_NODE) && (nGlobal_Pyra != 0))
      cout <<"Merging volumetric pyramid grid connectivity." << endl;
    MergeVolumetricConnectivity(config, geometry, PYRAMID     );
    
    /*--- Merge surface grid. ---*/
    
    if ((rank == MASTER_NODE) && (size != SINGLE_NODE) && (nGlobal_Line != 0))
      cout <<"Merging surface line grid connectivity." << endl;
    MergeSurfaceConnectivity(config, geometry, LINE);
    
    if ((rank == MASTER_NODE) && (size != SINGLE_NODE) && (nGlobal_BoundTria != 0))
      cout <<"Merging surface triangle grid connectivity." << endl;
    MergeSurfaceConnectivity(config, geometry, TRIANGLE);
    
    if ((rank == MASTER_NODE) && (size != SINGLE_NODE) && (nGlobal_BoundQuad != 0))
      cout <<"Merging surface rectangle grid connectivity." << endl;
    MergeSurfaceConnectivity(config, geometry, RECTANGLE);
    
    /*--- Update total number of volume elements after merge. ---*/
    
    nGlobal_Elem = nGlobal_Tria + nGlobal_Quad + nGlobal_Tetr +
    nGlobal_Hexa + nGlobal_Pyra + nGlobal_Wedg;
    
    /*--- Update total number of surface elements after merge. ---*/
    
    nSurf_Elem = nGlobal_Line + nGlobal_BoundTria + nGlobal_BoundQuad;
    
    /*--- Write the connectivity to the base binary output file, then
     clear the memory immediately for the rest of the computation. ---*/
    
    unsigned short FileFormat = config->GetOutput_FileFormat();
    if (rank == MASTER_NODE && FileFormat == CGNS_SOL) {
      SetCGNS_Connectivity(config, geometry, val_iZone);
      DeallocateConnectivity(config, geometry, false);
    }
    
  }
}

void COutput::MergeCoordinates(CConfig *config, CGeometry *geometry) {
  
  /*--- Local variables needed on all processors ---*/
  
  unsigned short iDim, nDim = geometry->GetnDim();
  unsigned long iPoint, jPoint;
  
#ifdef NO_MPI
  
  /*--- In serial, the single process has access to all geometry, so simply
   load the coordinates into the data structure. ---*/
  
  /*--- Total number of points in the mesh (excluding halos). ---*/
  nGlobal_Poin = geometry->GetnPointDomain();
  nGlobal_Doma = geometry->GetnPointDomain();
  
  /*--- Allocate the coordinates data structure. ---*/
  
  Coords = new double*[nDim];
  for (iDim = 0; iDim < nDim; iDim++) {
    Coords[iDim] = new double[nGlobal_Poin];
  }
  
  /*--- Loop over the mesh to collect the coords of the local points. ---*/
  
  jPoint = 0;
  for (iPoint = 0; iPoint < geometry->GetnPoint(); iPoint++) {
    
    /*--- Check if the node belongs to the domain (i.e, not a halo node) ---*/
    if (geometry->node[iPoint]->GetDomain()) {
      
      /*--- Retrieve the current coordinates at this node. ---*/
      for (iDim = 0; iDim < nDim; iDim++) {
        Coords[iDim][jPoint] = geometry->node[iPoint]->GetCoord(iDim);
      }
      
      /*--- Increment a counter since we may be skipping over
       some halo nodes during this loop. ---*/
      jPoint++;
    }
  }
  
#else
  
  /*--- MPI preprocessing ---*/
  int iProcessor;
  int nProcessor = MPI::COMM_WORLD.Get_size();
  int rank = MPI::COMM_WORLD.Get_rank();
  
  bool Wrt_Halo = config->GetWrt_Halo();
  
  /*--- Local variables needed for merging the geometry with MPI. ---*/
  
  unsigned long Buffer_Send_nPoin[1], *Buffer_Recv_nPoin = NULL;
  unsigned long nLocalPoint = 0, MaxLocalPoint = 0;
  unsigned long iGlobal_Index = 0, nBuffer_Scalar = 0;
  
  if (rank == MASTER_NODE) Buffer_Recv_nPoin = new unsigned long[nProcessor];
  
  /*--- Sum total number of nodes that belong to the domain ---*/
  
  Buffer_Send_nPoin[0] = geometry->GetnPointDomain();
  MPI::COMM_WORLD.Gather(&Buffer_Send_nPoin, 1, MPI::UNSIGNED_LONG,
                         Buffer_Recv_nPoin, 1, MPI::UNSIGNED_LONG, MASTER_NODE);
  if (rank == MASTER_NODE) {
    nGlobal_Doma = 0;
    for (iProcessor = 0; iProcessor < nProcessor; iProcessor++) {
      nGlobal_Doma += Buffer_Recv_nPoin[iProcessor];
    }
  }
  
  /*--- Each processor sends its local number of nodes to the master. ---*/
  
  if (Wrt_Halo) {
    nLocalPoint = geometry->GetnPoint();
  } else
    nLocalPoint = geometry->GetnPointDomain();
  Buffer_Send_nPoin[0] = nLocalPoint;
  MPI::COMM_WORLD.Barrier();
  MPI::COMM_WORLD.Allreduce(&nLocalPoint, &MaxLocalPoint,
                            1, MPI::UNSIGNED_LONG, MPI::MAX);
  MPI::COMM_WORLD.Gather(&Buffer_Send_nPoin, 1, MPI::UNSIGNED_LONG,
                         Buffer_Recv_nPoin, 1, MPI::UNSIGNED_LONG, MASTER_NODE);
  nBuffer_Scalar = MaxLocalPoint;
  
  /*--- Send and Recv buffers. ---*/
  
  double *Buffer_Send_X = new double[MaxLocalPoint];
  double *Buffer_Recv_X = NULL;
  
  double *Buffer_Send_Y = new double[MaxLocalPoint];
  double *Buffer_Recv_Y = NULL;
  
  double *Buffer_Send_Z, *Buffer_Recv_Z = NULL;
  if (nDim == 3) Buffer_Send_Z = new double[MaxLocalPoint];
  
  unsigned long *Buffer_Send_GlobalIndex = new unsigned long[MaxLocalPoint];
  unsigned long *Buffer_Recv_GlobalIndex = NULL;
  
  /*--- Prepare the receive buffers in the master node only. ---*/
  
  if (rank == MASTER_NODE) {
    
    Buffer_Recv_X = new double[nProcessor*MaxLocalPoint];
    Buffer_Recv_Y = new double[nProcessor*MaxLocalPoint];
    if (nDim == 3) Buffer_Recv_Z = new double[nProcessor*MaxLocalPoint];
    Buffer_Recv_GlobalIndex = new unsigned long[nProcessor*MaxLocalPoint];
    
    /*--- Sum total number of nodes to be written and allocate arrays ---*/
    nGlobal_Poin = 0;
    for (iProcessor = 0; iProcessor < nProcessor; iProcessor++) {
      nGlobal_Poin += Buffer_Recv_nPoin[iProcessor];
    }
    Coords = new double*[nDim];
    for (iDim = 0; iDim < nDim; iDim++) {
      Coords[iDim] = new double[nGlobal_Poin];
    }
  }
  
  /*--- Main communication routine. Loop over each coordinate and perform
   the MPI comm. Temporary 1-D buffers are used to send the coordinates at
   all nodes on each partition to the master node. These are then unpacked
   by the master and sorted by global index in one large n-dim. array. ---*/
  
  /*--- Loop over this partition to collect the coords of the local points.
   Note that we are NOT including the halo nodes here. ---*/
  double *Coords_Local; jPoint = 0;
  for (iPoint = 0; iPoint < geometry->GetnPoint(); iPoint++) {
    
    /*--- Check for halos and write only if requested ---*/
    if (geometry->node[iPoint]->GetDomain() || Wrt_Halo) {
      
      /*--- Retrieve local coordinates at this node. ---*/
      Coords_Local = geometry->node[iPoint]->GetCoord();
      
      /*--- Load local coords into the temporary send buffer. ---*/
      Buffer_Send_X[jPoint] = Coords_Local[0];
      Buffer_Send_Y[jPoint] = Coords_Local[1];
      if (nDim == 3) Buffer_Send_Z[jPoint] = Coords_Local[2];
      
      /*--- Store the global index for this local node. ---*/
      Buffer_Send_GlobalIndex[jPoint] = geometry->node[iPoint]->GetGlobalIndex();
      
      /*--- Increment jPoint as the counter. We need this because iPoint
       may include halo nodes that we skip over during this loop. ---*/
      jPoint++;
    }
  }
  
  /*--- Gather the coordinate data on the master node using MPI. ---*/
  
  MPI::COMM_WORLD.Barrier();
  MPI::COMM_WORLD.Gather(Buffer_Send_X, nBuffer_Scalar, MPI::DOUBLE,
                         Buffer_Recv_X, nBuffer_Scalar, MPI::DOUBLE,
                         MASTER_NODE);
  MPI::COMM_WORLD.Gather(Buffer_Send_Y, nBuffer_Scalar, MPI::DOUBLE,
                         Buffer_Recv_Y, nBuffer_Scalar, MPI::DOUBLE,
                         MASTER_NODE);
  if (nDim == 3) {
    MPI::COMM_WORLD.Gather(Buffer_Send_Z, nBuffer_Scalar, MPI::DOUBLE,
                           Buffer_Recv_Z, nBuffer_Scalar, MPI::DOUBLE,
                           MASTER_NODE);
  }
  MPI::COMM_WORLD.Gather(Buffer_Send_GlobalIndex, nBuffer_Scalar, MPI::UNSIGNED_LONG,
                         Buffer_Recv_GlobalIndex, nBuffer_Scalar, MPI::UNSIGNED_LONG,
                         MASTER_NODE);
  
  /*--- The master node unpacks and sorts this variable by global index ---*/
  
  if (rank == MASTER_NODE) {
    jPoint = 0;
    for (iProcessor = 0; iProcessor < nProcessor; iProcessor++) {
      for (iPoint = 0; iPoint < Buffer_Recv_nPoin[iProcessor]; iPoint++) {
        
        /*--- Get global index, then loop over each variable and store ---*/
        iGlobal_Index = Buffer_Recv_GlobalIndex[jPoint];
        Coords[0][iGlobal_Index] = Buffer_Recv_X[jPoint];
        Coords[1][iGlobal_Index] = Buffer_Recv_Y[jPoint];
        if (nDim == 3) Coords[2][iGlobal_Index] = Buffer_Recv_Z[jPoint];
        jPoint++;
      }
      /*--- Adjust jPoint to index of next proc's data in the buffers. ---*/
      jPoint = (iProcessor+1)*nBuffer_Scalar;
    }
  }
  
  /*--- Immediately release the temporary data buffers. ---*/
  
  delete [] Buffer_Send_X;
  delete [] Buffer_Send_Y;
  if (nDim == 3) delete [] Buffer_Send_Z;
  delete [] Buffer_Send_GlobalIndex;
  if (rank == MASTER_NODE) {
    delete [] Buffer_Recv_X;
    delete [] Buffer_Recv_Y;
    if (nDim == 3)  delete [] Buffer_Recv_Z;
    delete [] Buffer_Recv_GlobalIndex;
    delete [] Buffer_Recv_nPoin;
  }
  
#endif
  
}

void COutput::MergeVolumetricConnectivity(CConfig *config, CGeometry *geometry, unsigned short Elem_Type) {
  
  int rank = MASTER_NODE;
#ifndef NO_MPI
  rank = MPI::COMM_WORLD.Get_rank();
#endif
  
  /*--- Local variables needed on all processors ---*/
  
  unsigned short NODES_PER_ELEMENT;
  
  unsigned long iPoint, iNode, jNode;
  unsigned long iElem = 0, jElem = 0;
  unsigned long nLocalElem = 0, nElem_Total = 0;
  
  int *Conn_Elem;
  
  /*--- Store the local number of this element type and the number of nodes
   per this element type. In serial, this will be the total number of this
   element type in the entire mesh. In parallel, it is the number on only
   the current partition. ---*/
  
  switch (Elem_Type) {
    case TRIANGLE:
      nLocalElem = geometry->GetnElemTria();
      NODES_PER_ELEMENT = N_POINTS_TRIANGLE;
      break;
    case RECTANGLE:
      nLocalElem = geometry->GetnElemQuad();
      NODES_PER_ELEMENT = N_POINTS_QUADRILATERAL;
      break;
    case TETRAHEDRON:
      nLocalElem = geometry->GetnElemTetr();
      NODES_PER_ELEMENT = N_POINTS_TETRAHEDRON;
      break;
    case HEXAHEDRON:
      nLocalElem = geometry->GetnElemHexa();
      NODES_PER_ELEMENT = N_POINTS_HEXAHEDRON;
      break;
    case WEDGE:
      nLocalElem = geometry->GetnElemWedg();
      NODES_PER_ELEMENT = N_POINTS_WEDGE;
      break;
    case PYRAMID:
      nLocalElem = geometry->GetnElemPyra();
      NODES_PER_ELEMENT = N_POINTS_PYRAMID;
      break;
    default:
      cout << "Error: Unrecognized element type \n";
      exit(0); break;
  }
  
  /*--- Merge the connectivity in serial or parallel. ---*/
  
#ifdef NO_MPI
  
  /*--- In serial, the single process has access to all connectivity,
   so simply load it into the data structure. ---*/
  
  /*--- Allocate a temporary array for the connectivity ---*/
  Conn_Elem = new int[nLocalElem*NODES_PER_ELEMENT];
  
  /*--- Load all elements of the current type into the buffer
   to be sent to the master node. ---*/
  jNode = 0; jElem = 0; nElem_Total = 0; bool isHalo;
  for (iElem = 0; iElem < geometry->GetnElem(); iElem++) {
    if(geometry->elem[iElem]->GetVTK_Type() == Elem_Type) {
      
      /*--- Check if this is a halo node. ---*/
      isHalo = false;
      for (iNode = 0; iNode < NODES_PER_ELEMENT; iNode++) {
        iPoint = geometry->elem[iElem]->GetNode(iNode);
        if (!geometry->node[iPoint]->GetDomain())
          isHalo = true;
      }
      
      /*--- Loop over all nodes in this element and load the
       connectivity into the temporary array. Do not merge any
       halo cells (periodic BC). Note that we are adding one to
       the index value because CGNS/Tecplot use 1-based indexing. ---*/
      
      if (!isHalo) {
        nElem_Total++;
        for (iNode = 0; iNode < NODES_PER_ELEMENT; iNode++) {
          Conn_Elem[jNode] = (int)geometry->elem[iElem]->GetNode(iNode) + 1;
          
          /*--- Increment jNode as the counter. ---*/
          jNode++;
        }
      }
    }
  }
  
#else
  
  /*--- MPI preprocessing ---*/
  
  int iProcessor, jProcessor;
  int nProcessor = MPI::COMM_WORLD.Get_size();
  
  /*--- Local variables needed for merging the geometry with MPI. ---*/
  
  unsigned long iVertex, iMarker;
  
  int SendRecv, RecvFrom;
  
  unsigned long Buffer_Send_nElem[1], *Buffer_Recv_nElem = NULL;
  unsigned long nBuffer_Scalar = 0;
  unsigned long kNode = 0, kElem = 0, pElem = 0;
  unsigned long MaxLocalElem = 0;
  
  bool Wrt_Halo = config->GetWrt_Halo();
  bool *Write_Elem;
  
  /*--- Find the max number of this element type among all
   partitions and set up buffers. ---*/
  
  Buffer_Send_nElem[0] = nLocalElem;
  if (rank == MASTER_NODE) Buffer_Recv_nElem = new unsigned long[nProcessor];
  
  MPI::COMM_WORLD.Barrier();
  MPI::COMM_WORLD.Allreduce(&nLocalElem, &MaxLocalElem,
                            1, MPI::UNSIGNED_LONG, MPI::MAX);
  MPI::COMM_WORLD.Gather(&Buffer_Send_nElem, 1, MPI::UNSIGNED_LONG,
                         Buffer_Recv_nElem, 1, MPI::UNSIGNED_LONG, MASTER_NODE);
  
  nBuffer_Scalar = MaxLocalElem*NODES_PER_ELEMENT;
  
  /*--- Send and Recv buffers ---*/
  
  int *Buffer_Send_Elem = new int[nBuffer_Scalar];
  int *Buffer_Recv_Elem = NULL;
  
  int *Buffer_Send_Halo = new int[MaxLocalElem];
  int *Buffer_Recv_Halo = NULL;
  
  int *Local_Halo = new int[geometry->GetnPoint()];
  for (iPoint = 0; iPoint < geometry->GetnPoint(); iPoint++)
    Local_Halo[iPoint] = false;
  
  /*--- Prepare the receive buffers on the master node only. ---*/
  
  if (rank == MASTER_NODE) {
    Buffer_Recv_Elem = new int[nProcessor*nBuffer_Scalar];
    Buffer_Recv_Halo = new int[nProcessor*MaxLocalElem];
    Conn_Elem = new int[nProcessor*MaxLocalElem*NODES_PER_ELEMENT];
  }
  
  /*--- Search all send/recv boundaries on this partition for halo cells. In
   particular, consider only the recv conditions (these are the true halo
   nodes). Check the ranks of the processors that are communicating and
   choose to keep only the halo cells from the lower rank processor. ---*/
  
  for (iMarker = 0; iMarker < config->GetnMarker_All(); iMarker++) {
    if (config->GetMarker_All_Boundary(iMarker) == SEND_RECEIVE) {
      SendRecv = config->GetMarker_All_SendRecv(iMarker);
      RecvFrom = abs(SendRecv)-1;
      if (SendRecv < 0 && RecvFrom < rank) {
        for (iVertex = 0; iVertex < geometry->nVertex[iMarker]; iVertex++) {
          iPoint = geometry->vertex[iMarker][iVertex]->GetNode();
          Local_Halo[iPoint] = true;
        }
      }
    }
  }
  
  /*--- Loop over all elements in this partition and load the
   elements of the current type into the buffer to be sent to
   the master node. ---*/
  
  jNode = 0; jElem = 0;
  for (iElem = 0; iElem < geometry->GetnElem(); iElem++) {
    if(geometry->elem[iElem]->GetVTK_Type() == Elem_Type) {
      
      /*--- Loop over all nodes in this element and load the
       connectivity into the send buffer. ---*/
      
      Buffer_Send_Halo[jElem] = false;
      for (iNode = 0; iNode < NODES_PER_ELEMENT; iNode++) {
        
        /*--- Store the global index values directly. ---*/
        
        iPoint = geometry->elem[iElem]->GetNode(iNode);
        Buffer_Send_Elem[jNode] = (int)geometry->node[iPoint]->GetGlobalIndex();
        
        /*--- Check if this is a halo node. If so, flag this element
         as a halo cell. We will use this later to sort and remove
         any duplicates from the connectivity list. ---*/
        
        if (Local_Halo[iPoint])
          Buffer_Send_Halo[jElem] = true;
        
        /*--- Increment jNode as the counter. We need this because iElem
         may include other elements that we skip over during this loop. ---*/
        
        jNode++;
      }
      jElem++;
    }
  }
  
  /*--- Gather the element connectivity information. ---*/
  
  MPI::COMM_WORLD.Barrier();
  MPI::COMM_WORLD.Gather(Buffer_Send_Elem, nBuffer_Scalar, MPI::INT,
                         Buffer_Recv_Elem, nBuffer_Scalar, MPI::INT,
                         MASTER_NODE);
  MPI::COMM_WORLD.Gather(Buffer_Send_Halo, MaxLocalElem, MPI::INT,
                         Buffer_Recv_Halo, MaxLocalElem, MPI::INT,
                         MASTER_NODE);
  
  /*--- The master node unpacks and sorts the connectivity. ---*/
  
  if (rank == MASTER_NODE) {
    
    /*---  We need to remove any duplicate elements (halo cells) that
     exist on multiple partitions. Start by initializing all elements
     to the "write" state by using a boolean array. ---*/
    
    Write_Elem = new bool[nProcessor*MaxLocalElem];
    for (iElem = 0; iElem < nProcessor*MaxLocalElem; iElem++) {
      Write_Elem[iElem] = true;
    }
    
    /*--- Remove the rind layer from the solution only if requested ---*/
    
    if (!Wrt_Halo) {
      
      /*--- Loop for flagging duplicate elements so that they are not
       included in the final connectivity list. ---*/
      
      kElem = 0;
      for (iProcessor = 0; iProcessor < nProcessor; iProcessor++) {
        for (iElem = 0; iElem < Buffer_Recv_nElem[iProcessor]; iElem++) {
          
          /*--- Check if this element was marked as a halo. ---*/
          if (Buffer_Recv_Halo[kElem+iElem])
            Write_Elem[kElem+iElem] = false;
          
        }
        kElem = (iProcessor+1)*MaxLocalElem;
      }
    }
    
    /*--- Store the unique connectivity list for this element type. ---*/
    
    jNode = 0; kNode = 0; jElem = 0; nElem_Total = 0;
    for (iProcessor = 0; iProcessor < nProcessor; iProcessor++) {
      for (iElem = 0; iElem < Buffer_Recv_nElem[iProcessor]; iElem++) {
        
        /*--- Only write the elements that were flagged for it. ---*/
        if (Write_Elem[jElem+iElem]) {
          
          /*--- Increment total count for this element type ---*/
          nElem_Total++;
          
          /*--- Get global index, then loop over each variable and store.
           Note that we are adding one to the index value because CGNS/Tecplot
           use 1-based indexing.---*/
          
          for (iNode = 0; iNode < NODES_PER_ELEMENT; iNode++) {
            Conn_Elem[kNode] = Buffer_Recv_Elem[jNode+iElem*NODES_PER_ELEMENT+iNode] + 1;
            kNode++;
          }
        }
      }
      /*--- Adjust jNode to index of next proc's data in the buffers. ---*/
      jElem = (iProcessor+1)*MaxLocalElem;
      jNode = (iProcessor+1)*nBuffer_Scalar;
    }
  }
  
  /*--- Immediately release the temporary buffers. ---*/
  delete [] Buffer_Send_Elem;
  delete [] Buffer_Send_Halo;
  delete [] Local_Halo;
  if (rank == MASTER_NODE) {
    delete [] Buffer_Recv_nElem;
    delete [] Buffer_Recv_Elem;
    delete [] Buffer_Recv_Halo;
    delete [] Write_Elem;
  }
  
#endif
  
  /*--- Store the particular global element count in the class data,
   and set the class data pointer to the connectivity array. ---*/
  
  if (rank == MASTER_NODE) {
    switch (Elem_Type) {
      case TRIANGLE:
        nGlobal_Tria = nElem_Total;
        if (nGlobal_Tria > 0) Conn_Tria = Conn_Elem;
        break;
      case RECTANGLE:
        nGlobal_Quad = nElem_Total;
        if (nGlobal_Quad > 0) Conn_Quad = Conn_Elem;
        break;
      case TETRAHEDRON:
        nGlobal_Tetr = nElem_Total;
        if (nGlobal_Tetr > 0) Conn_Tetr = Conn_Elem;
        break;
      case HEXAHEDRON:
        nGlobal_Hexa = nElem_Total;
        if (nGlobal_Hexa > 0) Conn_Hexa = Conn_Elem;
        break;
      case WEDGE:
        nGlobal_Wedg = nElem_Total;
        if (nGlobal_Wedg > 0) Conn_Wedg = Conn_Elem;
        break;
      case PYRAMID:
        nGlobal_Pyra = nElem_Total;
        if (nGlobal_Pyra > 0) Conn_Pyra = Conn_Elem;
        break;
      default:
        cout << "Error: Unrecognized element type \n";
        exit(0); break;
    }
  }
  
}

void COutput::MergeSurfaceConnectivity(CConfig *config, CGeometry *geometry, unsigned short Elem_Type) {
  
  int rank = MASTER_NODE;
#ifndef NO_MPI
  rank = MPI::COMM_WORLD.Get_rank();
#endif
  
  /*--- Local variables needed on all processors ---*/
  
  unsigned short NODES_PER_ELEMENT;
  
  unsigned short iMarker;
  unsigned long iPoint, iNode, jNode;
  unsigned long iElem = 0, jElem = 0;
  unsigned long nLocalElem = 0, nElem_Total = 0;
  
  int *Conn_Elem;
  
  /*--- Store the local number of this element type and the number of nodes
   per this element type. In serial, this will be the total number of this
   element type in the entire mesh. In parallel, it is the number on only
   the current partition. ---*/
  
  nLocalElem = 0;
  
  for (iMarker = 0; iMarker < config->GetnMarker_All(); iMarker++) {
    if (config->GetMarker_All_Plotting(iMarker) == YES) {
      for (iElem = 0; iElem < geometry->GetnElem_Bound(iMarker); iElem++) {
        if (geometry->bound[iMarker][iElem]->GetVTK_Type() == Elem_Type) {
          nLocalElem++;
        }
      }
    }
  }
  
  switch (Elem_Type) {
    case LINE:
      NODES_PER_ELEMENT = N_POINTS_LINE;
      break;
    case TRIANGLE:
      NODES_PER_ELEMENT = N_POINTS_TRIANGLE;
      break;
    case RECTANGLE:
      NODES_PER_ELEMENT = N_POINTS_QUADRILATERAL;
      break;
    default:
      cout << "Error: Unrecognized element type \n";
      exit(0); break;
  }
  
  /*--- Merge the connectivity in serial or parallel. ---*/
  
#ifdef NO_MPI
  
  /*--- In serial, the single process has access to all connectivity,
   so simply load it into the data structure. ---*/
  
  /*--- Allocate a temporary array for the connectivity ---*/
  Conn_Elem = new int[nLocalElem*NODES_PER_ELEMENT];
  
  /*--- Load all elements of the current type into the buffer
   to be sent to the master node. ---*/
  jNode = 0; jElem = 0; nElem_Total = 0; bool isHalo;
  for (iMarker = 0; iMarker < config->GetnMarker_All(); iMarker++)
    if (config->GetMarker_All_Plotting(iMarker) == YES)
      for (iElem = 0; iElem < geometry->GetnElem_Bound(iMarker); iElem++) {
        
        if (geometry->bound[iMarker][iElem]->GetVTK_Type() == Elem_Type) {
          
          /*--- Check if this is a halo node. ---*/
          isHalo = false;
          for (iNode = 0; iNode < NODES_PER_ELEMENT; iNode++) {
            iPoint = geometry->bound[iMarker][iElem]->GetNode(iNode);
            if (!geometry->node[iPoint]->GetDomain())
              isHalo = true;
          }
          
          /*--- Loop over all nodes in this element and load the
           connectivity into the temporary array. Do not merge any
           halo cells (periodic BC). Note that we are adding one to
           the index value because CGNS/Tecplot use 1-based indexing. ---*/
          if (!isHalo) {
            nElem_Total++;
            for (iNode = 0; iNode < NODES_PER_ELEMENT; iNode++) {
              Conn_Elem[jNode] = (int)geometry->bound[iMarker][iElem]->GetNode(iNode) + 1;
              
              /*--- Increment jNode as the counter. ---*/
              jNode++;
            }
          }
        }
      }
  
#else
  
  /*--- MPI preprocessing ---*/
  
  int iProcessor, jProcessor;
  int nProcessor = MPI::COMM_WORLD.Get_size();
  
  /*--- Local variables needed for merging the geometry with MPI. ---*/
  
  unsigned long iVertex;
  
  int SendRecv, RecvFrom;
  
  unsigned long Buffer_Send_nElem[1], *Buffer_Recv_nElem = NULL;
  unsigned long nBuffer_Scalar = 0;
  unsigned long kNode = 0, kElem = 0, pElem = 0;
  unsigned long MaxLocalElem = 0;
  
  bool Wrt_Halo = config->GetWrt_Halo();
  bool *Write_Elem;
  
  /*--- Find the max number of this element type among all
   partitions and set up buffers. ---*/
  
  Buffer_Send_nElem[0] = nLocalElem;
  if (rank == MASTER_NODE) Buffer_Recv_nElem = new unsigned long[nProcessor];
  
  MPI::COMM_WORLD.Barrier();
  MPI::COMM_WORLD.Allreduce(&nLocalElem, &MaxLocalElem,
                            1, MPI::UNSIGNED_LONG, MPI::MAX);
  MPI::COMM_WORLD.Gather(&Buffer_Send_nElem, 1, MPI::UNSIGNED_LONG,
                         Buffer_Recv_nElem, 1, MPI::UNSIGNED_LONG, MASTER_NODE);
  
  nBuffer_Scalar = MaxLocalElem*NODES_PER_ELEMENT;
  
  /*--- Send and Recv buffers ---*/
  
  int *Buffer_Send_Elem = new int[nBuffer_Scalar];
  int *Buffer_Recv_Elem = NULL;
  
  int *Buffer_Send_Halo = new int[MaxLocalElem];
  int *Buffer_Recv_Halo = NULL;
  
  int *Local_Halo = new int[geometry->GetnPoint()];
  for (iPoint = 0; iPoint < geometry->GetnPoint(); iPoint++)
    Local_Halo[iPoint] = false;
  
  /*--- Prepare the receive buffers on the master node only. ---*/
  
  if (rank == MASTER_NODE) {
    Buffer_Recv_Elem = new int[nProcessor*nBuffer_Scalar];
    Buffer_Recv_Halo = new int[nProcessor*MaxLocalElem];
    Conn_Elem = new int[nProcessor*MaxLocalElem*NODES_PER_ELEMENT];
  }
  
  /*--- Search all send/recv boundaries on this partition for halo cells. In
   particular, consider only the recv conditions (these are the true halo
   nodes). Check the ranks of the processors that are communicating and
   choose to keep only the halo cells from the lower rank processor. ---*/
  
  for (iMarker = 0; iMarker < config->GetnMarker_All(); iMarker++) {
    if (config->GetMarker_All_Boundary(iMarker) == SEND_RECEIVE) {
      SendRecv = config->GetMarker_All_SendRecv(iMarker);
      RecvFrom = abs(SendRecv)-1;
      if (SendRecv < 0 && RecvFrom < rank) {
        for (iVertex = 0; iVertex < geometry->nVertex[iMarker]; iVertex++) {
          iPoint = geometry->vertex[iMarker][iVertex]->GetNode();
          Local_Halo[iPoint] = true;
        }
      }
    }
  }
  
  /*--- Loop over all elements in this partition and load the
   elements of the current type into the buffer to be sent to
   the master node. ---*/
  jNode = 0; jElem = 0;
  for (iMarker = 0; iMarker < config->GetnMarker_All(); iMarker++)
    if (config->GetMarker_All_Plotting(iMarker) == YES)
      for(iElem = 0; iElem < geometry->GetnElem_Bound(iMarker); iElem++) {
        
        if(geometry->bound[iMarker][iElem]->GetVTK_Type() == Elem_Type) {
          
          /*--- Loop over all nodes in this element and load the
           connectivity into the send buffer. ---*/
          
          Buffer_Send_Halo[jElem] = false;
          for (iNode = 0; iNode < NODES_PER_ELEMENT; iNode++) {
            
            /*--- Store the global index values directly. ---*/
            
            iPoint = geometry->bound[iMarker][iElem]->GetNode(iNode);
            Buffer_Send_Elem[jNode] = (int)geometry->node[iPoint]->GetGlobalIndex();
            
            /*--- Check if this is a halo node. If so, flag this element
             as a halo cell. We will use this later to sort and remove
             any duplicates from the connectivity list. ---*/
            
            if (Local_Halo[iPoint])
              Buffer_Send_Halo[jElem] = true;
            
            /*--- Increment jNode as the counter. We need this because iElem
             may include other elements that we skip over during this loop. ---*/
            
            jNode++;
          }
          jElem++;
        }
      }
  
  /*--- Gather the element connectivity information. ---*/
  
  MPI::COMM_WORLD.Barrier();
  MPI::COMM_WORLD.Gather(Buffer_Send_Elem, nBuffer_Scalar, MPI::INT,
                         Buffer_Recv_Elem, nBuffer_Scalar, MPI::INT,
                         MASTER_NODE);
  MPI::COMM_WORLD.Gather(Buffer_Send_Halo, MaxLocalElem, MPI::INT,
                         Buffer_Recv_Halo, MaxLocalElem, MPI::INT,
                         MASTER_NODE);
  
  /*--- The master node unpacks and sorts the connectivity. ---*/
  
  if (rank == MASTER_NODE) {
    
    /*---  We need to remove any duplicate elements (halo cells) that
     exist on multiple partitions. Start by initializing all elements
     to the "write" state by using a boolean array. ---*/
    
    Write_Elem = new bool[nProcessor*MaxLocalElem];
    for (iElem = 0; iElem < nProcessor*MaxLocalElem; iElem++) {
      Write_Elem[iElem] = true;
    }
    
    /*--- Remove the rind layer from the solution only if requested ---*/
    
    if (!Wrt_Halo) {
      
      /*--- Loop for flagging duplicate elements so that they are not
       included in the final connectivity list. ---*/
      
      kElem = 0;
      for (iProcessor = 0; iProcessor < nProcessor; iProcessor++) {
        for (iElem = 0; iElem < Buffer_Recv_nElem[iProcessor]; iElem++) {
          
          /*--- Check if this element was marked as a halo. ---*/
          if (Buffer_Recv_Halo[kElem+iElem])
            Write_Elem[kElem+iElem] = false;
          
        }
        kElem = (iProcessor+1)*MaxLocalElem;
      }
    }
    
    /*--- Store the unique connectivity list for this element type. ---*/
    
    jNode = 0; kNode = 0; jElem = 0; nElem_Total = 0;
    for (iProcessor = 0; iProcessor < nProcessor; iProcessor++) {
      for (iElem = 0; iElem < Buffer_Recv_nElem[iProcessor]; iElem++) {
        
        /*--- Only write the elements that were flagged for it. ---*/
        if (Write_Elem[jElem+iElem]) {
          
          /*--- Increment total count for this element type ---*/
          nElem_Total++;
          
          /*--- Get global index, then loop over each variable and store.
           Note that we are adding one to the index value because CGNS/Tecplot
           use 1-based indexing.---*/
          
          for (iNode = 0; iNode < NODES_PER_ELEMENT; iNode++) {
            Conn_Elem[kNode] = Buffer_Recv_Elem[jNode+iElem*NODES_PER_ELEMENT+iNode] + 1;
            kNode++;
          }
        }
      }
      /*--- Adjust jNode to index of next proc's data in the buffers. ---*/
      jElem = (iProcessor+1)*MaxLocalElem;
      jNode = (iProcessor+1)*nBuffer_Scalar;
    }
  }
  
  /*--- Immediately release the temporary buffers. ---*/
  delete [] Buffer_Send_Elem;
  delete [] Buffer_Send_Halo;
  delete [] Local_Halo;
  if (rank == MASTER_NODE) {
    delete [] Buffer_Recv_nElem;
    delete [] Buffer_Recv_Elem;
    delete [] Buffer_Recv_Halo;
    delete [] Write_Elem;
  }
  
#endif
  
  /*--- Store the particular global element count in the class data,
   and set the class data pointer to the connectivity array. ---*/
  
  if (rank == MASTER_NODE) {
    switch (Elem_Type) {
      case LINE:
        nGlobal_Line = nElem_Total;
        if (nGlobal_Line > 0) Conn_Line = Conn_Elem;
        break;
      case TRIANGLE:
        nGlobal_BoundTria = nElem_Total;
        if (nGlobal_BoundTria > 0) Conn_BoundTria = Conn_Elem;
        break;
      case RECTANGLE:
        nGlobal_BoundQuad = nElem_Total;
        if (nGlobal_BoundQuad > 0) Conn_BoundQuad = Conn_Elem;
        break;
      default:
        cout << "Error: Unrecognized element type \n";
        exit(0); break;
    }
  }
  
}

void COutput::MergeSolution(CConfig *config, CGeometry *geometry, CSolver **solver, unsigned short val_iZone) {
  
  /*--- Local variables needed on all processors ---*/
  unsigned short Kind_Solver  = config->GetKind_Solver();
  unsigned short iVar, jVar, iSpecies, FirstIndex = NONE, SecondIndex = NONE, ThirdIndex = NONE;
  unsigned short nVar_First = 0, nVar_Second = 0, nVar_Third = 0, iVar_Eddy = 0, iVar_Sharp = 0;
  unsigned short iVar_GridVel = 0, iVar_PressMach = 0, iVar_Density = 0, iVar_TempLam = 0,
  iVar_Tempv = 0, iVar_EF =0, iVar_Temp = 0, iVar_Mach = 0, iVar_Press = 0,
  iVar_ViscCoeffs = 0, iVar_Sens = 0, iVar_FEA = 0, iVar_Extra = 0;
  
  unsigned long iPoint = 0, jPoint = 0, iVertex = 0, iMarker = 0;
  double Gas_Constant, Mach2Vel, Mach_Motion, RefDensity, RefPressure, factor;

  double *Aux_Frict, *Aux_Heat, *Aux_yPlus, *Aux_Sens;
  
  bool grid_movement  = (config->GetGrid_Movement());
  bool compressible   = (config->GetKind_Regime() == COMPRESSIBLE);
  bool incompressible = (config->GetKind_Regime() == INCOMPRESSIBLE);
  bool freesurface    = (config->GetKind_Regime() == FREESURFACE);
  bool transition     = (config->GetKind_Trans_Model() == LM);
  bool flow           = (( config->GetKind_Solver() == EULER             ) ||
                         ( config->GetKind_Solver() == NAVIER_STOKES     ) ||
                         ( config->GetKind_Solver() == RANS              ) ||
                         ( config->GetKind_Solver() == ADJ_EULER         ) ||
                         ( config->GetKind_Solver() == ADJ_NAVIER_STOKES ) ||
                         ( config->GetKind_Solver() == ADJ_RANS          )   );
  
  unsigned short iDim;
  bool nDim               = geometry->GetnDim();
  double RefAreaCoeff     = config->GetRefAreaCoeff();
  double Gamma            = config->GetGamma();
  double RefVel2;
  
  /*--- Set the non-dimensionalization ---*/
  if (flow) {
    if (grid_movement) {
      Gas_Constant = config->GetGas_ConstantND();
      Mach2Vel = sqrt(Gamma*Gas_Constant*config->GetTemperature_FreeStreamND());
      Mach_Motion = config->GetMach_Motion();
      RefVel2 = (Mach_Motion*Mach2Vel)*(Mach_Motion*Mach2Vel);
    }
    else {
      RefVel2 = 0.0;
      for (iDim = 0; iDim < nDim; iDim++)
        RefVel2  += solver[FLOW_SOL]->GetVelocity_Inf(iDim)*solver[FLOW_SOL]->GetVelocity_Inf(iDim);
    }
    RefDensity  = solver[FLOW_SOL]->GetDensity_Inf();
    RefPressure = solver[FLOW_SOL]->GetPressure_Inf();
    factor = 1.0 / (0.5*RefDensity*RefAreaCoeff*RefVel2);
  }
  
  /*--- Prepare send buffers for the conservative variables. Need to
   find the total number of conservative variables and also the
   index for their particular solution container. ---*/
  switch (Kind_Solver) {
    case EULER : case NAVIER_STOKES:
      FirstIndex = FLOW_SOL; SecondIndex = NONE; ThirdIndex = NONE;
      break;
    case RANS :
      FirstIndex = FLOW_SOL; SecondIndex = TURB_SOL;
      if (transition) ThirdIndex=TRANS_SOL;
      else ThirdIndex = NONE;
      break;
    case TNE2_EULER :
      FirstIndex = TNE2_SOL; SecondIndex = NONE; ThirdIndex = NONE;
      break;
    case POISSON_EQUATION:
      FirstIndex = POISSON_SOL; SecondIndex = NONE; ThirdIndex = NONE;
      break;
    case WAVE_EQUATION:
      FirstIndex = WAVE_SOL; SecondIndex = NONE; ThirdIndex = NONE;
      break;
    case HEAT_EQUATION:
      FirstIndex = HEAT_SOL; SecondIndex = NONE; ThirdIndex = NONE;
      break;
    case LINEAR_ELASTICITY:
      FirstIndex = FEA_SOL; SecondIndex = NONE; ThirdIndex = NONE;
      break;
    case ADJ_EULER : case ADJ_NAVIER_STOKES :
      FirstIndex = ADJFLOW_SOL; SecondIndex = NONE; ThirdIndex = NONE;
      break;
    case ADJ_TNE2_EULER : case ADJ_TNE2_NAVIER_STOKES :
      FirstIndex = ADJTNE2_SOL; SecondIndex = NONE; ThirdIndex = NONE;
      break;
    case ADJ_RANS :
      FirstIndex = ADJFLOW_SOL;
      if (config->GetFrozen_Visc()) SecondIndex = NONE;
      else SecondIndex = ADJTURB_SOL;
      ThirdIndex = NONE;
      break;
    case LIN_EULER : case LIN_NAVIER_STOKES : ThirdIndex = NONE;
      FirstIndex = LINFLOW_SOL; SecondIndex = NONE;
      break;
    default: SecondIndex = NONE; ThirdIndex = NONE;
      break;
  }
  nVar_First = solver[FirstIndex]->GetnVar();
  if (SecondIndex != NONE) nVar_Second = solver[SecondIndex]->GetnVar();
  if (ThirdIndex != NONE) nVar_Third = solver[ThirdIndex]->GetnVar();
  nVar_Consv = nVar_First + nVar_Second + nVar_Third;
  
  if (config->GetWrt_Residuals()) nVar_Total = 2*nVar_Consv;
  else nVar_Total = nVar_Consv;
  
  /*--- Add the grid velocity to the restart file for the unsteady adjoint ---*/
  if (grid_movement) {
    iVar_GridVel = nVar_Total;
    if (geometry->GetnDim() == 2) nVar_Total += 2;
    else if (geometry->GetnDim() == 3) nVar_Total += 3;
  }
  
  if ((config->GetKind_Regime() == FREESURFACE)) {
    /*--- Density ---*/
    iVar_Density = nVar_Total;
    nVar_Total += 1;
  }
  
  if ((Kind_Solver == EULER) || (Kind_Solver == NAVIER_STOKES) || (Kind_Solver == RANS)) {
    /*--- Pressure, Cp, Mach ---*/
    iVar_PressMach = nVar_Total;
    nVar_Total += 3;
  }
  
  if ((Kind_Solver == NAVIER_STOKES) || (Kind_Solver == RANS)) {
    /*--- Temperature, Laminar Viscosity ---*/
    iVar_TempLam = nVar_Total;
    nVar_Total += 2;
    /*--- Skin Friction, Heat Flux, & yPlus ---*/
    iVar_ViscCoeffs = nVar_Total;
    nVar_Total += 3;
  }
  
  if (Kind_Solver == RANS) {
    /*--- Eddy Viscosity ---*/
    iVar_Eddy = nVar_Total;
    nVar_Total += 1;
  }
  
  if ((Kind_Solver == EULER) || (Kind_Solver == NAVIER_STOKES) || (Kind_Solver == RANS)) {
    /*--- Sharp edges ---*/
    iVar_Sharp = nVar_Total;
    nVar_Total += 1;
  }
  
  if ((Kind_Solver == TNE2_EULER)         ||
      (Kind_Solver == TNE2_NAVIER_STOKES)   ) {
    /*--- Mach ---*/
    iVar_Mach = nVar_Total;
    nVar_Total++;
    /*--- Pressure ---*/
    iVar_Press = nVar_Total;
    nVar_Total++;
    /*--- Temperature ---*/
    iVar_Temp = nVar_Total;
    nVar_Total++;
    /*--- Vib-El. Temperature ---*/
    iVar_Tempv = nVar_Total;
    nVar_Total++;
  }
  
  if (Kind_Solver == TNE2_NAVIER_STOKES) {
    /*--- Diffusivity, viscosity, & thermal conductivity ---*/
    iVar_TempLam = nVar_Total;
    nVar_Total += config->GetnSpecies()+3;
  }
  
  if (Kind_Solver == POISSON_EQUATION) {
    iVar_EF = geometry->GetnDim();
    nVar_Total += geometry->GetnDim();
  }
  
  if (( Kind_Solver == ADJ_EULER              ) ||
      ( Kind_Solver == ADJ_NAVIER_STOKES      ) ||
      ( Kind_Solver == ADJ_RANS               ) ||
      ( Kind_Solver == ADJ_TNE2_EULER         ) ||
      ( Kind_Solver == ADJ_TNE2_NAVIER_STOKES )   ) {
    /*--- Surface sensitivity coefficient, and solution sensor ---*/
    iVar_Sens   = nVar_Total;
    nVar_Total += 2;
  }
  
  if (Kind_Solver == LINEAR_ELASTICITY) {
    /*--- Surface sensitivity coefficient, and solution sensor ---*/
    iVar_FEA   = nVar_Total;
    nVar_Total += 2;
  }
  
  if (config->GetExtraOutput()) {
    if (Kind_Solver == RANS) {
      iVar_Extra  = nVar_Total;
      nVar_Extra  = solver[TURB_SOL]->GetnOutputVariables();
      nVar_Total += nVar_Extra;
    }
    if ((Kind_Solver == TNE2_EULER)         ||
        (Kind_Solver == TNE2_NAVIER_STOKES)) {
      iVar_Extra  = nVar_Total;
      nVar_Extra  = solver[TNE2_SOL]->GetnVar();
      nVar_Total += nVar_Extra;
    }
  }
  
  /*--- Merge the solution either in serial or parallel. ---*/
  
#ifdef NO_MPI
  
  /*--- In serial, the single process has access to all solution data,
   so it is simple to retrieve and store inside Solution_Data. ---*/
  
  nGlobal_Poin = geometry->GetnPointDomain();
  Data = new double*[nVar_Total];
  for (iVar = 0; iVar < nVar_Total; iVar++) {
    Data[iVar] = new double[nGlobal_Poin];
  }
  
  /*--- In case there is grid movement ---*/
  double *Grid_Vel;
  
  /*--- First, loop through the mesh in order to find and store the
   value of some coefficients at any surface nodes. They
   will be placed in an auxiliary vector and then communicated like
   all other volumetric variables. ---*/
  if ((Kind_Solver == NAVIER_STOKES) || (Kind_Solver == RANS)) {
    
    Aux_Frict = new double [geometry->GetnPointDomain()];
    Aux_Heat  = new double [geometry->GetnPointDomain()];
    Aux_yPlus = new double [geometry->GetnPointDomain()];
    
    for(iPoint = 0; iPoint < geometry->GetnPointDomain(); iPoint++) {
      Aux_Frict[iPoint] = 0.0;
      Aux_Heat[iPoint]  = 0.0;
      Aux_yPlus[iPoint] = 0.0;
    }
    for (iMarker = 0; iMarker < config->GetnMarker_All(); iMarker++)
      if (config->GetMarker_All_Plotting(iMarker) == YES) {
        for(iVertex = 0; iVertex < geometry->nVertex[iMarker]; iVertex++) {
          iPoint = geometry->vertex[iMarker][iVertex]->GetNode();
          Aux_Frict[iPoint] = solver[FLOW_SOL]->GetCSkinFriction(iMarker,iVertex);
          Aux_Heat[iPoint]  = solver[FLOW_SOL]->GetHeatTransferCoeff(iMarker,iVertex);
          Aux_yPlus[iPoint] = solver[FLOW_SOL]->GetYPlus(iMarker,iVertex);
        }
      }
  }
  
  if ((Kind_Solver == ADJ_EULER) || (Kind_Solver == ADJ_NAVIER_STOKES) ||
      (Kind_Solver == ADJ_RANS)  || (Kind_Solver == ADJ_TNE2_EULER)    ||
      (Kind_Solver == ADJ_TNE2_NAVIER_STOKES)) {
    
    Aux_Sens = new double [geometry->GetnPointDomain()];
    for (iPoint = 0; iPoint < geometry->GetnPoint(); iPoint++) Aux_Sens[iPoint] = 0.0;
    for (iMarker = 0; iMarker < config->GetnMarker_All(); iMarker++)
      if (config->GetMarker_All_Plotting(iMarker) == YES) {
        for(iVertex = 0; iVertex < geometry->nVertex[iMarker]; iVertex++) {
          iPoint = geometry->vertex[iMarker][iVertex]->GetNode();
          Aux_Sens[iPoint] = solver[ADJFLOW_SOL]->GetCSensitivity(iMarker,iVertex);
        }
      }
    
  }
  
  /*--- Loop over all points in the mesh, but only write data
   for nodes in the domain (ignore periodic halo nodes). ---*/
  jPoint = 0;
  for (iPoint = 0; iPoint < geometry->GetnPoint(); iPoint++) {
    
    /*--- Check for halo nodes & only write if requested ---*/
    
    if (geometry->node[iPoint]->GetDomain()) {
      
      /*--- Solution (first, second and third system of equations) ---*/
      jVar = 0;
      for (iVar = 0; iVar < nVar_First; iVar++) {
        Data[jVar][jPoint] = solver[FirstIndex]->node[iPoint]->GetSolution(iVar);
        jVar++;
      }
      
      for (iVar = 0; iVar < nVar_Second; iVar++) {
        Data[jVar][jPoint] = solver[SecondIndex]->node[iPoint]->GetSolution(iVar);
        jVar++;
      }
      
      for (iVar = 0; iVar < nVar_Third; iVar++) {
        Data[jVar][jPoint] = solver[ThirdIndex]->node[iPoint]->GetSolution(iVar);
        jVar++;
      }
      
      /*--- Residual (first, second and third system of equations) ---*/
      if (config->GetWrt_Residuals()) {
        for (iVar = 0; iVar < nVar_First; iVar++) {
          Data[jVar][jPoint] = solver[FirstIndex]->LinSysRes.GetBlock(iPoint, iVar);
          jVar++;
        }
        
        for (iVar = 0; iVar < nVar_Second; iVar++) {
          Data[jVar][jPoint] = solver[SecondIndex]->LinSysRes.GetBlock(iPoint, iVar);
          jVar++;
        }
        
        for (iVar = 0; iVar < nVar_Third; iVar++) {
          Data[jVar][jPoint] = solver[ThirdIndex]->LinSysRes.GetBlock(iPoint, iVar);
          jVar++;
        }
      }
      
      /*--- For unsteady problems with grid movement, write the mesh velocities ---*/
      if (grid_movement) {
        Grid_Vel = geometry->node[iPoint]->GetGridVel();
        for (unsigned short iDim = 0; iDim < geometry->GetnDim(); iDim++) {
          Data[jVar][jPoint] = Grid_Vel[iDim];
          jVar++;
        }
      }
      
      /*--- Any extra data for output files ---*/
      switch (Kind_Solver) {
        case EULER:

          /*--- Load buffers with the pressure, Cp, and mach variables. ---*/
          if (compressible) {
            Data[jVar][jPoint] = solver[FLOW_SOL]->node[iPoint]->GetPressure(); jVar++;
            Data[jVar][jPoint] = (solver[FLOW_SOL]->node[iPoint]->GetPressure() - RefPressure)*factor*RefAreaCoeff; jVar++;
            Data[jVar][jPoint] = sqrt(solver[FLOW_SOL]->node[iPoint]->GetVelocity2())/solver[FLOW_SOL]->node[iPoint]->GetSoundSpeed(); jVar++;
          }
          if (incompressible || freesurface) {
            if (freesurface) {
              Data[jVar][jPoint] = solver[FLOW_SOL]->node[iPoint]->GetDensityInc(); jVar++;
            }
            Data[jVar][jPoint] = solver[FLOW_SOL]->node[iPoint]->GetPressureInc(); jVar++;
            Data[jVar][jPoint] = (solver[FLOW_SOL]->node[iPoint]->GetPressureInc() - RefPressure)*factor*RefAreaCoeff; jVar++;
            Data[jVar][jPoint] = sqrt(solver[FLOW_SOL]->node[iPoint]->GetVelocity2())*config->GetVelocity_Ref()/sqrt(config->GetBulk_Modulus()/(solver[FLOW_SOL]->node[iPoint]->GetDensityInc()*config->GetDensity_Ref())); jVar++;
          }
          Data[jVar][jPoint] = geometry->node[iPoint]->GetSharpEdge_Distance(); jVar++;
          break;
          /*--- Write pressure, Cp, mach, temperature, laminar viscosity, skin friction, heat transfer, yplus ---*/
        case NAVIER_STOKES:
          if (compressible) {
            Data[jVar][jPoint] = solver[FLOW_SOL]->node[iPoint]->GetPressure(); jVar++;
            Data[jVar][jPoint] = (solver[FLOW_SOL]->node[iPoint]->GetPressure() - RefPressure)*factor*RefAreaCoeff; jVar++;
            Data[jVar][jPoint] = sqrt(solver[FLOW_SOL]->node[iPoint]->GetVelocity2())/
            solver[FLOW_SOL]->node[iPoint]->GetSoundSpeed(); jVar++;
            Data[jVar][jPoint] = solver[FLOW_SOL]->node[iPoint]->GetTemperature(); jVar++;
            Data[jVar][jPoint] = solver[FLOW_SOL]->node[iPoint]->GetLaminarViscosity(); jVar++;
            Data[jVar][jPoint] = Aux_Frict[iPoint]; jVar++;
            Data[jVar][jPoint] = Aux_Heat[iPoint];  jVar++;
            Data[jVar][jPoint] = Aux_yPlus[iPoint]; jVar++;
          }
          if (incompressible || freesurface) {
            if (freesurface) {
              Data[jVar][jPoint] = solver[FLOW_SOL]->node[iPoint]->GetDensityInc(); jVar++;
            }
            Data[jVar][jPoint] = solver[FLOW_SOL]->node[iPoint]->GetPressureInc(); jVar++;
            Data[jVar][jPoint] = (solver[FLOW_SOL]->node[iPoint]->GetPressureInc() - RefPressure)*factor*RefAreaCoeff; jVar++;
            Data[jVar][jPoint] = sqrt(solver[FLOW_SOL]->node[iPoint]->GetVelocity2())*config->GetVelocity_Ref()/sqrt(config->GetBulk_Modulus()/(solver[FLOW_SOL]->node[iPoint]->GetDensityInc()*config->GetDensity_Ref())); jVar++;
            Data[jVar][jPoint] = 0.0; jVar++;
            Data[jVar][jPoint] = solver[FLOW_SOL]->node[iPoint]->GetLaminarViscosityInc(); jVar++;
            Data[jVar][jPoint] = Aux_Frict[iPoint]; jVar++;
            Data[jVar][jPoint] = Aux_Heat[iPoint];  jVar++;
            Data[jVar][jPoint] = Aux_yPlus[iPoint]; jVar++;
          }
          Data[jVar][jPoint] = geometry->node[iPoint]->GetSharpEdge_Distance(); jVar++;
          break;
          /*--- Write pressure, Cp, mach, temperature, laminar viscosity, skin friction, heat transfer, yplus, eddy viscosity ---*/
        case RANS:
          if (compressible) {
            Data[jVar][jPoint] = solver[FLOW_SOL]->node[iPoint]->GetPressure(); jVar++;
            Data[jVar][jPoint] = (solver[FLOW_SOL]->node[iPoint]->GetPressure() - RefPressure)*factor*RefAreaCoeff; jVar++;
            Data[jVar][jPoint] = sqrt(solver[FLOW_SOL]->node[iPoint]->GetVelocity2())/
            solver[FLOW_SOL]->node[iPoint]->GetSoundSpeed(); jVar++;
            Data[jVar][jPoint] = solver[FLOW_SOL]->node[iPoint]->GetTemperature(); jVar++;
            Data[jVar][jPoint] = solver[FLOW_SOL]->node[iPoint]->GetLaminarViscosity(); jVar++;
            Data[jVar][jPoint] = Aux_Frict[iPoint]; jVar++;
            Data[jVar][jPoint] = Aux_Heat[iPoint];  jVar++;
            Data[jVar][jPoint] = Aux_yPlus[iPoint]; jVar++;
            Data[jVar][jPoint] = solver[FLOW_SOL]->node[iPoint]->GetEddyViscosity(); jVar++;
          }
          if (incompressible || freesurface) {
            if (freesurface) {
              Data[jVar][jPoint] = solver[FLOW_SOL]->node[iPoint]->GetDensityInc(); jVar++;
            }
            Data[jVar][jPoint] = solver[FLOW_SOL]->node[iPoint]->GetPressureInc(); jVar++;
            Data[jVar][jPoint] = (solver[FLOW_SOL]->node[iPoint]->GetPressureInc() - RefPressure)*factor*RefAreaCoeff; jVar++;
            Data[jVar][jPoint] = sqrt(solver[FLOW_SOL]->node[iPoint]->GetVelocity2())*config->GetVelocity_Ref()/sqrt(config->GetBulk_Modulus()/(solver[FLOW_SOL]->node[iPoint]->GetDensityInc()*config->GetDensity_Ref())); jVar++;
            Data[jVar][jPoint] = 0.0; jVar++;
            Data[jVar][jPoint] = solver[FLOW_SOL]->node[iPoint]->GetLaminarViscosityInc(); jVar++;
            Data[jVar][jPoint] = Aux_Frict[iPoint]; jVar++;
            Data[jVar][jPoint] = Aux_Heat[iPoint];  jVar++;
            Data[jVar][jPoint] = Aux_yPlus[iPoint]; jVar++;
            Data[jVar][jPoint] = solver[FLOW_SOL]->node[iPoint]->GetEddyViscosityInc(); jVar++;
          }
          Data[jVar][jPoint] = geometry->node[iPoint]->GetSharpEdge_Distance(); jVar++;
          break;
          /*--- Write poisson field. ---*/
        case POISSON_EQUATION:
          for (unsigned short iDim = 0; iDim < geometry->GetnDim(); iDim++) {
            Data[jVar][jPoint] = -1.0*solver[POISSON_SOL]->node[iPoint]->GetGradient(0,iDim);
            jVar++;
          }
          break;
          
        case TNE2_EULER:
          /*--- Write Mach number ---*/
          Data[jVar][jPoint] = sqrt(solver[TNE2_SOL]->node[iPoint]->GetVelocity2())
          / solver[TNE2_SOL]->node[iPoint]->GetSoundSpeed();
          jVar++;
          /*--- Write Pressure ---*/
          Data[jVar][jPoint] = solver[TNE2_SOL]->node[iPoint]->GetPressure();
          jVar++;
          /*--- Write Temperature ---*/
          Data[jVar][jPoint] = solver[TNE2_SOL]->node[iPoint]->GetTemperature();
          jVar++;
          /*--- Write Vib.-El. Temperature ---*/
          Data[jVar][jPoint] = solver[TNE2_SOL]->node[iPoint]->GetTemperature_ve();
          jVar++;
          break;
          
        case TNE2_NAVIER_STOKES:
          /*--- Write Mach number ---*/
          Data[jVar][jPoint] = sqrt(solver[TNE2_SOL]->node[iPoint]->GetVelocity2())
          / solver[TNE2_SOL]->node[iPoint]->GetSoundSpeed();
          jVar++;
          /*--- Write Pressure ---*/
          Data[jVar][jPoint] = solver[TNE2_SOL]->node[iPoint]->GetPressure();
          jVar++;
          /*--- Write Temperature ---*/
          Data[jVar][jPoint] = solver[TNE2_SOL]->node[iPoint]->GetTemperature();
          jVar++;
          /*--- Write Vib.-El. Temperature ---*/
          Data[jVar][jPoint] = solver[TNE2_SOL]->node[iPoint]->GetTemperature_ve();
          jVar++;
          /*--- Write species diffusion coefficients ---*/
          for (iSpecies = 0; iSpecies < config->GetnSpecies(); iSpecies++) {
            Data[jVar][jPoint] = solver[TNE2_SOL]->node[iPoint]->GetDiffusionCoeff()[iSpecies];
            jVar++;
          }
          /*--- Write viscosity ---*/
          Data[jVar][jPoint] = solver[TNE2_SOL]->node[iPoint]->GetLaminarViscosity();
          jVar++;
          /*--- Write thermal conductivity ---*/
          Data[jVar][jPoint] = solver[TNE2_SOL]->node[iPoint]->GetThermalConductivity();
          jVar++;
          Data[jVar][jPoint] = solver[TNE2_SOL]->node[iPoint]->GetThermalConductivity_ve();
          break;
          
        case ADJ_EULER:      case ADJ_NAVIER_STOKES:     case ADJ_RANS:
        case ADJ_TNE2_EULER: case ADJ_TNE2_NAVIER_STOKES:
          
          Data[jVar][jPoint] = Aux_Sens[iPoint]; jVar++;
          if (config->GetKind_ConvNumScheme() == SPACE_CENTERED)
          { Data[jVar][jPoint] = solver[ADJFLOW_SOL]->node[iPoint]->GetSensor(); jVar++; }
          if (config->GetKind_ConvNumScheme() == SPACE_UPWIND)
          { Data[jVar][jPoint] = solver[ADJFLOW_SOL]->node[iPoint]->GetLimiter(0); jVar++; }
          break;
          
        case LINEAR_ELASTICITY:
          Data[jVar][jPoint] = solver[FEA_SOL]->node[iPoint]->GetVonMises_Stress();
          jVar++;
          Data[jVar][jPoint] = solver[FEA_SOL]->node[iPoint]->GetFlow_Pressure();
          jVar++;
          break;
          
      }
    }
    
    if (config->GetExtraOutput()) {
      if (Kind_Solver == RANS) {
        for (unsigned short iVar = 0; iVar < nVar_Extra; iVar++) {
          Data[jVar][jPoint] =  solver[TURB_SOL]->OutputVariables[iPoint*nVar_Extra+iVar];
          jVar++;
        }
      }
      if ((Kind_Solver == TNE2_EULER) || (Kind_Solver == TNE2_NAVIER_STOKES)) {
        for (unsigned short iVar = 0; iVar < nVar_Extra; iVar++) {
          Data[jVar][jPoint] =  solver[TNE2_SOL]->OutputVariables[iPoint*nVar_Extra+iVar];
          jVar++;
        }
      }
    }
    
    /*--- Increment jPoint as the counter. We need this because iPoint
     may include halo nodes that we skip over during this loop. ---*/
    jPoint++;
    
  }
  
#else
  
  /*--- MPI preprocessing ---*/
  
  int rank = MPI::COMM_WORLD.Get_rank();
  int nProcessor = MPI::COMM_WORLD.Get_size();
  int iProcessor;
  
  /*--- Local variables needed for merging with MPI ---*/
  unsigned short CurrentIndex;
  
  unsigned long Buffer_Send_nPoint[1], *Buffer_Recv_nPoint = NULL;
  unsigned long nLocalPoint = 0, MaxLocalPoint = 0;
  unsigned long iGlobal_Index = 0, nBuffer_Scalar = 0;
  
  bool Wrt_Halo = config->GetWrt_Halo();
  
  /*--- Each processor sends its local number of nodes to the master. ---*/
  
  if (Wrt_Halo) {
    nLocalPoint = geometry->GetnPoint();
  } else
    nLocalPoint = geometry->GetnPointDomain();
  Buffer_Send_nPoint[0] = nLocalPoint;
  if (rank == MASTER_NODE) Buffer_Recv_nPoint = new unsigned long[nProcessor];
  MPI::COMM_WORLD.Barrier();
  MPI::COMM_WORLD.Allreduce(&nLocalPoint, &MaxLocalPoint, 1, MPI::UNSIGNED_LONG, MPI::MAX);
  MPI::COMM_WORLD.Gather(&Buffer_Send_nPoint, 1, MPI::UNSIGNED_LONG,
                         Buffer_Recv_nPoint, 1, MPI::UNSIGNED_LONG, MASTER_NODE);
  nBuffer_Scalar = MaxLocalPoint;
  
  /*--- Send and Recv buffers. ---*/
  
  double *Buffer_Send_Var = new double[MaxLocalPoint];
  double *Buffer_Recv_Var = NULL;
  
  double *Buffer_Send_Res = new double[MaxLocalPoint];
  double *Buffer_Recv_Res = NULL;
  
  double *Buffer_Send_Vol = new double[MaxLocalPoint];
  double *Buffer_Recv_Vol = NULL;
  
  unsigned long *Buffer_Send_GlobalIndex = new unsigned long[MaxLocalPoint];
  unsigned long *Buffer_Recv_GlobalIndex = NULL;
  
  /*--- Auxiliary vectors for surface coefficients ---*/
  
  if ((Kind_Solver == NAVIER_STOKES) || (Kind_Solver == RANS)) {
    Aux_Frict = new double[geometry->GetnPoint()];
    Aux_Heat  = new double[geometry->GetnPoint()];
    Aux_yPlus = new double[geometry->GetnPoint()];
  }
  
  if ((Kind_Solver == ADJ_EULER) || (Kind_Solver == ADJ_NAVIER_STOKES) || (Kind_Solver == ADJ_RANS) || (Kind_Solver == ADJ_TNE2_EULER) || (Kind_Solver == ADJ_TNE2_NAVIER_STOKES)) {
    Aux_Sens = new double[geometry->GetnPoint()];
    
  }
  
  /*--- Prepare the receive buffers in the master node only. ---*/
  
  if (rank == MASTER_NODE) {
    
    Buffer_Recv_Var = new double[nProcessor*MaxLocalPoint];
    Buffer_Recv_Res = new double[nProcessor*MaxLocalPoint];
    Buffer_Recv_Vol = new double[nProcessor*MaxLocalPoint];
    Buffer_Recv_GlobalIndex = new unsigned long[nProcessor*MaxLocalPoint];
    
    /*--- Sum total number of nodes to be written and allocate arrays ---*/
    nGlobal_Poin = 0;
    for (iProcessor = 0; iProcessor < nProcessor; iProcessor++) {
      nGlobal_Poin += Buffer_Recv_nPoint[iProcessor];
    }
    Data = new double*[nVar_Total];
    for (iVar = 0; iVar < nVar_Total; iVar++) {
      Data[iVar] = new double[nGlobal_Poin];
    }
  }
  
  /*--- Main communication routine. Loop over each variable that has
   been requested by the user and perform the MPI comm. Temporary
   1-D buffers are used to send the solution for each variable at all
   nodes on each partition to the master node. These are then unpacked
   by the master and sorted by global index in one large n-dim. array. ---*/
  
  for (iVar = 0; iVar < nVar_Consv; iVar++) {
    
    /*--- Logic for which solution class to draw from. ---*/
    
    jVar = iVar;
    CurrentIndex = FirstIndex;
    if ((SecondIndex != NONE) && (iVar > nVar_First-1)) {
      jVar = iVar - nVar_First;
      CurrentIndex = SecondIndex;
    }
    if ((SecondIndex != NONE) && (ThirdIndex != NONE) && (iVar > (nVar_First + nVar_Second-1))) {
      jVar = iVar - nVar_First - nVar_Second;
      CurrentIndex = ThirdIndex;
    }
    
    /*--- Loop over this partition to collect the current variable ---*/
    
    jPoint = 0;
    for (iPoint = 0; iPoint < geometry->GetnPoint(); iPoint++) {
      
      /*--- Check for halos & write only if requested ---*/
      
      if (geometry->node[iPoint]->GetDomain() || Wrt_Halo) {
        
        /*--- Get this variable into the temporary send buffer. ---*/
        Buffer_Send_Var[jPoint] = solver[CurrentIndex]->node[iPoint]->GetSolution(jVar);
        if (config->GetWrt_Residuals()) {
          Buffer_Send_Res[jPoint] = solver[CurrentIndex]->LinSysRes.GetBlock(iPoint, jVar);
        }
        
        /*--- Only send/recv the volumes & global indices during the first loop ---*/
        if (iVar == 0) {
          Buffer_Send_GlobalIndex[jPoint] = geometry->node[iPoint]->GetGlobalIndex();
        }
        jPoint++;
      }
    }
    
    /*--- Gather the data on the master node. ---*/
    MPI::COMM_WORLD.Barrier();
    MPI::COMM_WORLD.Gather(Buffer_Send_Var, nBuffer_Scalar, MPI::DOUBLE,
                           Buffer_Recv_Var, nBuffer_Scalar, MPI::DOUBLE,
                           MASTER_NODE);
    if (config->GetWrt_Residuals()) {
      MPI::COMM_WORLD.Gather(Buffer_Send_Res, nBuffer_Scalar, MPI::DOUBLE,
                             Buffer_Recv_Res, nBuffer_Scalar, MPI::DOUBLE,
                             MASTER_NODE);
    }
    if (iVar == 0) {
      MPI::COMM_WORLD.Gather(Buffer_Send_GlobalIndex, nBuffer_Scalar, MPI::UNSIGNED_LONG,
                             Buffer_Recv_GlobalIndex, nBuffer_Scalar, MPI::UNSIGNED_LONG,
                             MASTER_NODE);
    }
    
    /*--- The master node unpacks and sorts this variable by global index ---*/
    if (rank == MASTER_NODE) {
      jPoint = 0;
      for (iProcessor = 0; iProcessor < nProcessor; iProcessor++) {
        for (iPoint = 0; iPoint < Buffer_Recv_nPoint[iProcessor]; iPoint++) {
          
          /*--- Get global index, then loop over each variable and store ---*/
          iGlobal_Index = Buffer_Recv_GlobalIndex[jPoint];
          Data[iVar][iGlobal_Index] = Buffer_Recv_Var[jPoint];
          if (config->GetWrt_Residuals()) {
            Data[iVar+nVar_Consv][iGlobal_Index] = Buffer_Recv_Res[jPoint];
          }
          jPoint++;
        }
        /*--- Adjust jPoint to index of next proc's data in the buffers. ---*/
        jPoint = (iProcessor+1)*nBuffer_Scalar;
      }
    }
  }
  
  /*--- Additional communication routine for the grid velocity. Note that
   we are reusing the same temporary buffers from above for efficiency.
   Also, in the future more routines like this could be used to write
   an arbitrary number of additional variables to the file. ---*/
  
  if (grid_movement) {
    
    /*--- Loop over this partition to collect the current variable ---*/
    jPoint = 0; double *Grid_Vel;
    for (iPoint = 0; iPoint < geometry->GetnPoint(); iPoint++) {
      
      /*--- Check for halos & write only if requested ---*/
      
      if (geometry->node[iPoint]->GetDomain() || Wrt_Halo) {
        
        /*--- Load buffers with the three grid velocity components. ---*/
        Grid_Vel = geometry->node[iPoint]->GetGridVel();
        Buffer_Send_Var[jPoint] = Grid_Vel[0];
        Buffer_Send_Res[jPoint] = Grid_Vel[1];
        if (geometry->GetnDim() == 3) Buffer_Send_Vol[jPoint] = Grid_Vel[2];
        jPoint++;
      }
    }
    
    /*--- Gather the data on the master node. ---*/
    MPI::COMM_WORLD.Barrier();
    MPI::COMM_WORLD.Gather(Buffer_Send_Var, nBuffer_Scalar, MPI::DOUBLE,
                           Buffer_Recv_Var, nBuffer_Scalar, MPI::DOUBLE,
                           MASTER_NODE);
    MPI::COMM_WORLD.Gather(Buffer_Send_Res, nBuffer_Scalar, MPI::DOUBLE,
                           Buffer_Recv_Res, nBuffer_Scalar, MPI::DOUBLE,
                           MASTER_NODE);
    if (geometry->GetnDim() == 3) {
      MPI::COMM_WORLD.Gather(Buffer_Send_Vol, nBuffer_Scalar, MPI::DOUBLE,
                             Buffer_Recv_Vol, nBuffer_Scalar, MPI::DOUBLE,
                             MASTER_NODE);
    }
    
    /*--- The master node unpacks and sorts this variable by global index ---*/
    if (rank == MASTER_NODE) {
      jPoint = 0; iVar = iVar_GridVel;
      for (iProcessor = 0; iProcessor < nProcessor; iProcessor++) {
        for (iPoint = 0; iPoint < Buffer_Recv_nPoint[iProcessor]; iPoint++) {
          
          /*--- Get global index, then loop over each variable and store ---*/
          iGlobal_Index = Buffer_Recv_GlobalIndex[jPoint];
          Data[iVar][iGlobal_Index]   = Buffer_Recv_Var[jPoint];
          Data[iVar+1][iGlobal_Index] = Buffer_Recv_Res[jPoint];
          if (geometry->GetnDim() == 3)
            Data[iVar+2][iGlobal_Index] = Buffer_Recv_Vol[jPoint];
          jPoint++;
        }
        /*--- Adjust jPoint to index of next proc's data in the buffers. ---*/
        jPoint = (iProcessor+1)*nBuffer_Scalar;
      }
    }
  }
  
  /*--- Communicate the Density in Free-surface problems ---*/
  if (config->GetKind_Regime() == FREESURFACE) {
    
    /*--- Loop over this partition to collect the current variable ---*/
    jPoint = 0;
    for (iPoint = 0; iPoint < geometry->GetnPoint(); iPoint++) {
      
      /*--- Check for halos & write only if requested ---*/
      
      if (geometry->node[iPoint]->GetDomain() || Wrt_Halo) {
        
        /*--- Load buffers with the pressure and mach variables. ---*/
        Buffer_Send_Var[jPoint] = solver[FLOW_SOL]->node[iPoint]->GetDensityInc();
        jPoint++;
      }
    }
    
    /*--- Gather the data on the master node. ---*/
    MPI::COMM_WORLD.Barrier();
    MPI::COMM_WORLD.Gather(Buffer_Send_Var, nBuffer_Scalar, MPI::DOUBLE,
                           Buffer_Recv_Var, nBuffer_Scalar, MPI::DOUBLE,
                           MASTER_NODE);
    
    /*--- The master node unpacks and sorts this variable by global index ---*/
    if (rank == MASTER_NODE) {
      jPoint = 0; iVar = iVar_Density;
      for (iProcessor = 0; iProcessor < nProcessor; iProcessor++) {
        for (iPoint = 0; iPoint < Buffer_Recv_nPoint[iProcessor]; iPoint++) {
          
          /*--- Get global index, then loop over each variable and store ---*/
          iGlobal_Index = Buffer_Recv_GlobalIndex[jPoint];
          Data[iVar][iGlobal_Index] = Buffer_Recv_Var[jPoint];
          jPoint++;
        }
        /*--- Adjust jPoint to index of next proc's data in the buffers. ---*/
        jPoint = (iProcessor+1)*nBuffer_Scalar;
      }
    }
    
  }
  
  /*--- Communicate Pressure, Cp, and Mach ---*/
  if ((Kind_Solver == EULER) || (Kind_Solver == NAVIER_STOKES) || (Kind_Solver == RANS)) {
    
    /*--- First, loop through the mesh in order to find and store the
     value of the coefficient of pressure at any surface nodes. They
     will be placed in an auxiliary vector and then communicated like
     all other volumetric variables. ---*/
    
    /*--- Loop over this partition to collect the current variable ---*/
    jPoint = 0;
    for (iPoint = 0; iPoint < geometry->GetnPoint(); iPoint++) {
      
      /*--- Check for halos & write only if requested ---*/
      
      if (geometry->node[iPoint]->GetDomain() || Wrt_Halo) {
        
        /*--- Load buffers with the pressure, Cp, and mach variables. ---*/
        if (compressible) {
          Buffer_Send_Var[jPoint] = solver[FLOW_SOL]->node[iPoint]->GetPressure();
          Buffer_Send_Res[jPoint] = (solver[FLOW_SOL]->node[iPoint]->GetPressure() - RefPressure)*factor*RefAreaCoeff;
          Buffer_Send_Vol[jPoint] = sqrt(solver[FLOW_SOL]->node[iPoint]->GetVelocity2())/
          solver[FLOW_SOL]->node[iPoint]->GetSoundSpeed();
        }
        if (incompressible || freesurface) {
          Buffer_Send_Var[jPoint] = solver[FLOW_SOL]->node[iPoint]->GetPressureInc();
          Buffer_Send_Res[jPoint] = (solver[FLOW_SOL]->node[iPoint]->GetPressureInc() - RefPressure)*factor*RefAreaCoeff;
          Buffer_Send_Vol[jPoint] = sqrt(solver[FLOW_SOL]->node[iPoint]->GetVelocity2())*config->GetVelocity_Ref()/
          sqrt(config->GetBulk_Modulus()/(solver[FLOW_SOL]->node[iPoint]->GetDensityInc()*config->GetDensity_Ref()));
        }
        jPoint++;
      }
    }
    
    /*--- Gather the data on the master node. ---*/
    MPI::COMM_WORLD.Barrier();
    MPI::COMM_WORLD.Gather(Buffer_Send_Var, nBuffer_Scalar, MPI::DOUBLE,
                           Buffer_Recv_Var, nBuffer_Scalar, MPI::DOUBLE,
                           MASTER_NODE);
    MPI::COMM_WORLD.Gather(Buffer_Send_Res, nBuffer_Scalar, MPI::DOUBLE,
                           Buffer_Recv_Res, nBuffer_Scalar, MPI::DOUBLE,
                           MASTER_NODE);
    MPI::COMM_WORLD.Gather(Buffer_Send_Vol, nBuffer_Scalar, MPI::DOUBLE,
                           Buffer_Recv_Vol, nBuffer_Scalar, MPI::DOUBLE,
                           MASTER_NODE);
    
    /*--- The master node unpacks and sorts this variable by global index ---*/
    if (rank == MASTER_NODE) {
      jPoint = 0; iVar = iVar_PressMach;
      for (iProcessor = 0; iProcessor < nProcessor; iProcessor++) {
        for (iPoint = 0; iPoint < Buffer_Recv_nPoint[iProcessor]; iPoint++) {
          
          /*--- Get global index, then loop over each variable and store ---*/
          iGlobal_Index = Buffer_Recv_GlobalIndex[jPoint];
          Data[iVar][iGlobal_Index]   = Buffer_Recv_Var[jPoint];
          Data[iVar+1][iGlobal_Index] = Buffer_Recv_Res[jPoint];
          Data[iVar+2][iGlobal_Index] = Buffer_Recv_Vol[jPoint];
          jPoint++;
        }
        /*--- Adjust jPoint to index of next proc's data in the buffers. ---*/
        jPoint = (iProcessor+1)*nBuffer_Scalar;
      }
    }
  }
  
  /*--- Communicate Temperature & Laminar Viscosity ---*/
  if ((Kind_Solver == NAVIER_STOKES) || (Kind_Solver == RANS)) {
    
    /*--- Loop over this partition to collect the current variable ---*/
    jPoint = 0;
    for (iPoint = 0; iPoint < geometry->GetnPoint(); iPoint++) {
      
      /*--- Check for halos & write only if requested ---*/
      
      if (geometry->node[iPoint]->GetDomain() || Wrt_Halo) {
        
        /*--- Load buffers with the temperature and laminar viscosity variables. ---*/
        if (compressible) {
          Buffer_Send_Var[jPoint] = solver[FLOW_SOL]->node[iPoint]->GetTemperature();
          Buffer_Send_Res[jPoint] = solver[FLOW_SOL]->node[iPoint]->GetLaminarViscosity();
        }
        if (incompressible || freesurface) {
          Buffer_Send_Var[jPoint] = 0.0;
          Buffer_Send_Res[jPoint] = solver[FLOW_SOL]->node[iPoint]->GetLaminarViscosityInc();
        }
        jPoint++;
      }
    }
    
    /*--- Gather the data on the master node. ---*/
    MPI::COMM_WORLD.Barrier();
    MPI::COMM_WORLD.Gather(Buffer_Send_Var, nBuffer_Scalar, MPI::DOUBLE,
                           Buffer_Recv_Var, nBuffer_Scalar, MPI::DOUBLE,
                           MASTER_NODE);
    MPI::COMM_WORLD.Gather(Buffer_Send_Res, nBuffer_Scalar, MPI::DOUBLE,
                           Buffer_Recv_Res, nBuffer_Scalar, MPI::DOUBLE,
                           MASTER_NODE);
    
    /*--- The master node unpacks and sorts this variable by global index ---*/
    if (rank == MASTER_NODE) {
      jPoint = 0; iVar = iVar_TempLam;
      for (iProcessor = 0; iProcessor < nProcessor; iProcessor++) {
        for (iPoint = 0; iPoint < Buffer_Recv_nPoint[iProcessor]; iPoint++) {
          
          /*--- Get global index, then loop over each variable and store ---*/
          iGlobal_Index = Buffer_Recv_GlobalIndex[jPoint];
          Data[iVar][iGlobal_Index]   = Buffer_Recv_Var[jPoint];
          Data[iVar+1][iGlobal_Index] = Buffer_Recv_Res[jPoint];
          jPoint++;
        }
        /*--- Adjust jPoint to index of next proc's data in the buffers. ---*/
        jPoint = (iProcessor+1)*nBuffer_Scalar;
      }
    }
  }
  
  /*--- Communicate skin friction, heat transfer, y+ ---*/
  if ((Kind_Solver == NAVIER_STOKES) || (Kind_Solver == RANS)) {
    
    /*--- First, loop through the mesh in order to find and store the
     value of the viscous coefficients at any surface nodes. They
     will be placed in an auxiliary vector and then communicated like
     all other volumetric variables. ---*/
    
    for(iPoint = 0; iPoint < geometry->GetnPoint(); iPoint++) {
      Aux_Frict[iPoint] = 0.0;
      Aux_Heat[iPoint]  = 0.0;
      Aux_yPlus[iPoint] = 0.0;
    }
    for (iMarker = 0; iMarker < config->GetnMarker_All(); iMarker++)
      if (config->GetMarker_All_Plotting(iMarker) == YES) {
        for(iVertex = 0; iVertex < geometry->nVertex[iMarker]; iVertex++) {
          iPoint = geometry->vertex[iMarker][iVertex]->GetNode();
          Aux_Frict[iPoint] = solver[FLOW_SOL]->GetCSkinFriction(iMarker,iVertex);
          Aux_Heat[iPoint]  = solver[FLOW_SOL]->GetHeatTransferCoeff(iMarker,iVertex);
          Aux_yPlus[iPoint] = solver[FLOW_SOL]->GetYPlus(iMarker,iVertex);
        }
      }
    
    /*--- Loop over this partition to collect the current variable ---*/
    jPoint = 0;
    for (iPoint = 0; iPoint < geometry->GetnPoint(); iPoint++) {
      
      /*--- Check for halos & write only if requested ---*/
      
      if (geometry->node[iPoint]->GetDomain() || Wrt_Halo) {
        
        /*--- Load buffers with the skin friction, heat transfer, y+ variables. ---*/
        if (compressible) {
          Buffer_Send_Var[jPoint] = Aux_Frict[iPoint];
          Buffer_Send_Res[jPoint] = Aux_Heat[iPoint];
          Buffer_Send_Vol[jPoint] = Aux_yPlus[iPoint];
        }
        if (incompressible || freesurface) {
          Buffer_Send_Var[jPoint] = Aux_Frict[iPoint];
          Buffer_Send_Res[jPoint] = Aux_Heat[iPoint];
          Buffer_Send_Vol[jPoint] = Aux_yPlus[iPoint];
        }
        jPoint++;
      }
    }
    
    /*--- Gather the data on the master node. ---*/
    MPI::COMM_WORLD.Barrier();
    MPI::COMM_WORLD.Gather(Buffer_Send_Var, nBuffer_Scalar, MPI::DOUBLE,
                           Buffer_Recv_Var, nBuffer_Scalar, MPI::DOUBLE,
                           MASTER_NODE);
    MPI::COMM_WORLD.Gather(Buffer_Send_Res, nBuffer_Scalar, MPI::DOUBLE,
                           Buffer_Recv_Res, nBuffer_Scalar, MPI::DOUBLE,
                           MASTER_NODE);
    MPI::COMM_WORLD.Gather(Buffer_Send_Vol, nBuffer_Scalar, MPI::DOUBLE,
                           Buffer_Recv_Vol, nBuffer_Scalar, MPI::DOUBLE,
                           MASTER_NODE);
    
    /*--- The master node unpacks and sorts this variable by global index ---*/
    if (rank == MASTER_NODE) {
      jPoint = 0; iVar = iVar_ViscCoeffs;
      for (iProcessor = 0; iProcessor < nProcessor; iProcessor++) {
        for (iPoint = 0; iPoint < Buffer_Recv_nPoint[iProcessor]; iPoint++) {
          
          /*--- Get global index, then loop over each variable and store ---*/
          iGlobal_Index = Buffer_Recv_GlobalIndex[jPoint];
          Data[iVar+0][iGlobal_Index] = Buffer_Recv_Var[jPoint];
          Data[iVar+1][iGlobal_Index] = Buffer_Recv_Res[jPoint];
          Data[iVar+2][iGlobal_Index] = Buffer_Recv_Vol[jPoint];
          jPoint++;
        }
        /*--- Adjust jPoint to index of next proc's data in the buffers. ---*/
        jPoint = (iProcessor+1)*nBuffer_Scalar;
      }
    }
  }
  
  /*--- Communicate the Eddy Viscosity ---*/
  if (Kind_Solver == RANS) {
    
    /*--- Loop over this partition to collect the current variable ---*/
    jPoint = 0;
    for (iPoint = 0; iPoint < geometry->GetnPoint(); iPoint++) {
      
      /*--- Check for halos & write only if requested ---*/
      
      if (geometry->node[iPoint]->GetDomain() || Wrt_Halo) {
        
        /*--- Load buffers with the pressure and mach variables. ---*/
        if (compressible) {
          Buffer_Send_Var[jPoint] = solver[FLOW_SOL]->node[iPoint]->GetEddyViscosity();
        }
        if (incompressible || freesurface) {
          Buffer_Send_Var[jPoint] = solver[FLOW_SOL]->node[iPoint]->GetEddyViscosityInc();
        }
        jPoint++;
      }
    }
    
    /*--- Gather the data on the master node. ---*/
    MPI::COMM_WORLD.Barrier();
    MPI::COMM_WORLD.Gather(Buffer_Send_Var, nBuffer_Scalar, MPI::DOUBLE,
                           Buffer_Recv_Var, nBuffer_Scalar, MPI::DOUBLE,
                           MASTER_NODE);
    
    /*--- The master node unpacks and sorts this variable by global index ---*/
    if (rank == MASTER_NODE) {
      jPoint = 0; iVar = iVar_Eddy;
      for (iProcessor = 0; iProcessor < nProcessor; iProcessor++) {
        for (iPoint = 0; iPoint < Buffer_Recv_nPoint[iProcessor]; iPoint++) {
          
          /*--- Get global index, then loop over each variable and store ---*/
          iGlobal_Index = Buffer_Recv_GlobalIndex[jPoint];
          Data[iVar][iGlobal_Index] = Buffer_Recv_Var[jPoint];
          jPoint++;
        }
        /*--- Adjust jPoint to index of next proc's data in the buffers. ---*/
        jPoint = (iProcessor+1)*nBuffer_Scalar;
      }
    }
    
  }
  
  /*--- Communicate the Sharp Edges ---*/
  if ((Kind_Solver == EULER) || (Kind_Solver == NAVIER_STOKES) || (Kind_Solver == RANS)) {
    
    /*--- Loop over this partition to collect the current variable ---*/
    jPoint = 0;
    for (iPoint = 0; iPoint < geometry->GetnPoint(); iPoint++) {
      
      /*--- Check for halos & write only if requested ---*/
      if (geometry->node[iPoint]->GetDomain() || Wrt_Halo) {
        
        /*--- Load buffers with the pressure and mach variables. ---*/
        Buffer_Send_Var[jPoint] = geometry->node[iPoint]->GetSharpEdge_Distance();
        jPoint++;
      }
    }
    
    /*--- Gather the data on the master node. ---*/
    MPI::COMM_WORLD.Barrier();
    MPI::COMM_WORLD.Gather(Buffer_Send_Var, nBuffer_Scalar, MPI::DOUBLE,
                           Buffer_Recv_Var, nBuffer_Scalar, MPI::DOUBLE,
                           MASTER_NODE);
    
    /*--- The master node unpacks and sorts this variable by global index ---*/
    if (rank == MASTER_NODE) {
      jPoint = 0; iVar = iVar_Sharp;
      for (iProcessor = 0; iProcessor < nProcessor; iProcessor++) {
        for (iPoint = 0; iPoint < Buffer_Recv_nPoint[iProcessor]; iPoint++) {
          
          /*--- Get global index, then loop over each variable and store ---*/
          iGlobal_Index = Buffer_Recv_GlobalIndex[jPoint];
          Data[iVar][iGlobal_Index] = Buffer_Recv_Var[jPoint];
          jPoint++;
        }
        /*--- Adjust jPoint to index of next proc's data in the buffers. ---*/
        jPoint = (iProcessor+1)*nBuffer_Scalar;
      }
    }
  }
  
  /*--- Communicate additional variables for the two-temperature solvers ---*/
  if ((Kind_Solver == TNE2_EULER) || (Kind_Solver == TNE2_NAVIER_STOKES)) {
    
    /*--- Mach number ---*/
    // Loop over this partition to collect the current variable
    jPoint = 0;
    for (iPoint = 0; iPoint < geometry->GetnPoint(); iPoint++) {
      
      /*--- Check for halos & write only if requested ---*/
      
      if (geometry->node[iPoint]->GetDomain() || Wrt_Halo) {
        
        /*--- Load buffers with the Mach number variables. ---*/
        Buffer_Send_Var[jPoint] =
        sqrt(solver[TNE2_SOL]->node[iPoint]->GetVelocity2())
        /solver[TNE2_SOL]->node[iPoint]->GetSoundSpeed();
        jPoint++;
      }
    }
    
    /*--- Gather the data on the master node. ---*/
    MPI::COMM_WORLD.Barrier();
    MPI::COMM_WORLD.Gather(Buffer_Send_Var, nBuffer_Scalar, MPI::DOUBLE,
                           Buffer_Recv_Var, nBuffer_Scalar, MPI::DOUBLE,
                           MASTER_NODE);
    
    /*--- The master node unpacks and sorts this variable by global index ---*/
    if (rank == MASTER_NODE) {
      jPoint = 0;
      iVar = iVar_Mach;
      for (iProcessor = 0; iProcessor < nProcessor; iProcessor++) {
        for (iPoint = 0; iPoint < Buffer_Recv_nPoint[iProcessor]; iPoint++) {
          
          /*--- Get global index, then loop over each variable and store ---*/
          iGlobal_Index = Buffer_Recv_GlobalIndex[jPoint];
          Data[iVar][iGlobal_Index]   = Buffer_Recv_Var[jPoint];
          jPoint++;
        }
        /*--- Adjust jPoint to index of next proc's data in the buffers. ---*/
        jPoint = (iProcessor+1)*nBuffer_Scalar;
      }
    }
    
    /*--- Pressure ---*/
    // Loop over this partition to collect the current variable
    jPoint = 0;
    for (iPoint = 0; iPoint < geometry->GetnPoint(); iPoint++) {
      
      /*--- Check for halos & write only if requested ---*/
      if (geometry->node[iPoint]->GetDomain() || Wrt_Halo) {
        
        /*--- Load buffers with the Mach number variables. ---*/
        Buffer_Send_Var[jPoint] = solver[TNE2_SOL]->node[iPoint]->GetPressure();
        jPoint++;
      }
    }
    
    /*--- Gather the data on the master node. ---*/
    MPI::COMM_WORLD.Barrier();
    MPI::COMM_WORLD.Gather(Buffer_Send_Var, nBuffer_Scalar, MPI::DOUBLE,
                           Buffer_Recv_Var, nBuffer_Scalar, MPI::DOUBLE,
                           MASTER_NODE);
    
    /*--- The master node unpacks and sorts this variable by global index ---*/
    if (rank == MASTER_NODE) {
      jPoint = 0;
      iVar = iVar_Press;
      for (iProcessor = 0; iProcessor < nProcessor; iProcessor++) {
        for (iPoint = 0; iPoint < Buffer_Recv_nPoint[iProcessor]; iPoint++) {
          
          /*--- Get global index, then loop over each variable and store ---*/
          iGlobal_Index = Buffer_Recv_GlobalIndex[jPoint];
          Data[iVar][iGlobal_Index]   = Buffer_Recv_Var[jPoint];
          jPoint++;
        }
        /*--- Adjust jPoint to index of next proc's data in the buffers. ---*/
        jPoint = (iProcessor+1)*nBuffer_Scalar;
      }
    }
    
    /*--- Temperature ---*/
    // Loop over this partition to collect the current variable
    jPoint = 0;
    for (iPoint = 0; iPoint < geometry->GetnPoint(); iPoint++) {
      
      /*--- Check for halos & write only if requested ---*/
      if (geometry->node[iPoint]->GetDomain() || Wrt_Halo) {
        
        /*--- Load buffers with the Mach number variables. ---*/
        Buffer_Send_Var[jPoint] = solver[TNE2_SOL]->node[iPoint]->GetTemperature();
        jPoint++;
      }
    }
    
    /*--- Gather the data on the master node. ---*/
    MPI::COMM_WORLD.Barrier();
    MPI::COMM_WORLD.Gather(Buffer_Send_Var, nBuffer_Scalar, MPI::DOUBLE,
                           Buffer_Recv_Var, nBuffer_Scalar, MPI::DOUBLE,
                           MASTER_NODE);
    
    /*--- The master node unpacks and sorts this variable by global index ---*/
    if (rank == MASTER_NODE) {
      jPoint = 0;
      iVar = iVar_Temp;
      for (iProcessor = 0; iProcessor < nProcessor; iProcessor++) {
        for (iPoint = 0; iPoint < Buffer_Recv_nPoint[iProcessor]; iPoint++) {
          
          /*--- Get global index, then loop over each variable and store ---*/
          iGlobal_Index             = Buffer_Recv_GlobalIndex[jPoint];
          Data[iVar][iGlobal_Index] = Buffer_Recv_Var[jPoint];
          jPoint++;
        }
        /*--- Adjust jPoint to index of next proc's data in the buffers. ---*/
        jPoint = (iProcessor+1)*nBuffer_Scalar;
      }
    }
    
    /*--- Vib-el Temperature ---*/
    // Loop over this partition to collect the current variable
    jPoint = 0;
    for (iPoint = 0; iPoint < geometry->GetnPoint(); iPoint++) {
      
      /*--- Check for halos & write only if requested ---*/
      if (geometry->node[iPoint]->GetDomain() || Wrt_Halo) {
        
        /*--- Load buffers with the Mach number variables. ---*/
        Buffer_Send_Var[jPoint] = solver[TNE2_SOL]->node[iPoint]->GetTemperature_ve();
        jPoint++;
      }
    }
    
    /*--- Gather the data on the master node. ---*/
    MPI::COMM_WORLD.Barrier();
    MPI::COMM_WORLD.Gather(Buffer_Send_Var, nBuffer_Scalar, MPI::DOUBLE,
                           Buffer_Recv_Var, nBuffer_Scalar, MPI::DOUBLE,
                           MASTER_NODE);
    
    /*--- The master node unpacks and sorts this variable by global index ---*/
    if (rank == MASTER_NODE) {
      jPoint = 0;
      iVar = iVar_Tempv;
      for (iProcessor = 0; iProcessor < nProcessor; iProcessor++) {
        for (iPoint = 0; iPoint < Buffer_Recv_nPoint[iProcessor]; iPoint++) {
          
          /*--- Get global index, then loop over each variable and store ---*/
          iGlobal_Index             = Buffer_Recv_GlobalIndex[jPoint];
          Data[iVar][iGlobal_Index] = Buffer_Recv_Var[jPoint];
          jPoint++;
        }
        /*--- Adjust jPoint to index of next proc's data in the buffers. ---*/
        jPoint = (iProcessor+1)*nBuffer_Scalar;
      }
    }
  }
  
  if (Kind_Solver == TNE2_NAVIER_STOKES) {
    /*--- Species diffusion coefficients ---*/
    // Loop over this partition to collect the current variable
    for (unsigned short iSpecies = 0; iSpecies < config->GetnSpecies(); iSpecies++) {
      jPoint = 0;
      for (iPoint = 0; iPoint < geometry->GetnPoint(); iPoint++) {
        
        /*--- Check for halos & write only if requested ---*/
        if (geometry->node[iPoint]->GetDomain() || Wrt_Halo) {
          
          /*--- Load buffers with the Mach number variables. ---*/
          Buffer_Send_Var[jPoint] = solver[TNE2_SOL]->node[iPoint]->GetDiffusionCoeff()[iSpecies];
          jPoint++;
        }
      }
      
      /*--- Gather the data on the master node. ---*/
      MPI::COMM_WORLD.Barrier();
      MPI::COMM_WORLD.Gather(Buffer_Send_Var, nBuffer_Scalar, MPI::DOUBLE,
                             Buffer_Recv_Var, nBuffer_Scalar, MPI::DOUBLE,
                             MASTER_NODE);
      
      /*--- The master node unpacks and sorts this variable by global index ---*/
      if (rank == MASTER_NODE) {
        jPoint = 0;
        iVar = iVar_TempLam+iSpecies;
        for (iProcessor = 0; iProcessor < nProcessor; iProcessor++) {
          for (iPoint = 0; iPoint < Buffer_Recv_nPoint[iProcessor]; iPoint++) {
            
            /*--- Get global index, then loop over each variable and store ---*/
            iGlobal_Index = Buffer_Recv_GlobalIndex[jPoint];
            Data[iVar][iGlobal_Index]   = Buffer_Recv_Var[jPoint];
            jPoint++;
          }
          /*--- Adjust jPoint to index of next proc's data in the buffers. ---*/
          jPoint = (iProcessor+1)*nBuffer_Scalar;
        }
      }
    }
    
    /*--- Laminar viscosity ---*/
    // Loop over this partition to collect the current variable
    jPoint = 0;
    for (iPoint = 0; iPoint < geometry->GetnPoint(); iPoint++) {
      
      /*--- Check for halos & write only if requested ---*/
      if (geometry->node[iPoint]->GetDomain() || Wrt_Halo) {
        
        /*--- Load buffers with the Mach number variables. ---*/
        Buffer_Send_Var[jPoint] = solver[TNE2_SOL]->node[iPoint]->GetLaminarViscosity();
        jPoint++;
      }
    }
    
    /*--- Gather the data on the master node. ---*/
    MPI::COMM_WORLD.Barrier();
    MPI::COMM_WORLD.Gather(Buffer_Send_Var, nBuffer_Scalar, MPI::DOUBLE,
                           Buffer_Recv_Var, nBuffer_Scalar, MPI::DOUBLE,
                           MASTER_NODE);
    
    /*--- The master node unpacks and sorts this variable by global index ---*/
    if (rank == MASTER_NODE) {
      jPoint = 0;
      iVar = iVar_TempLam+config->GetnSpecies();
      for (iProcessor = 0; iProcessor < nProcessor; iProcessor++) {
        for (iPoint = 0; iPoint < Buffer_Recv_nPoint[iProcessor]; iPoint++) {
          
          /*--- Get global index, then loop over each variable and store ---*/
          iGlobal_Index = Buffer_Recv_GlobalIndex[jPoint];
          Data[iVar][iGlobal_Index]   = Buffer_Recv_Var[jPoint];
          jPoint++;
        }
        /*--- Adjust jPoint to index of next proc's data in the buffers. ---*/
        jPoint = (iProcessor+1)*nBuffer_Scalar;
      }
    }
    
    /*--- Thermal conductivity ---*/
    // Loop over this partition to collect the current variable
    jPoint = 0;
    for (iPoint = 0; iPoint < geometry->GetnPoint(); iPoint++) {
      
      /*--- Check for halos & write only if requested ---*/
      if (geometry->node[iPoint]->GetDomain() || Wrt_Halo) {
        
        /*--- Load buffers with the Mach number variables. ---*/
        Buffer_Send_Var[jPoint] = solver[TNE2_SOL]->node[iPoint]->GetThermalConductivity();
        jPoint++;
      }
    }
    
    /*--- Gather the data on the master node. ---*/
    MPI::COMM_WORLD.Barrier();
    MPI::COMM_WORLD.Gather(Buffer_Send_Var, nBuffer_Scalar, MPI::DOUBLE,
                           Buffer_Recv_Var, nBuffer_Scalar, MPI::DOUBLE,
                           MASTER_NODE);
    
    /*--- The master node unpacks and sorts this variable by global index ---*/
    if (rank == MASTER_NODE) {
      jPoint = 0;
      iVar = iVar_TempLam+config->GetnSpecies()+1;
      for (iProcessor = 0; iProcessor < nProcessor; iProcessor++) {
        for (iPoint = 0; iPoint < Buffer_Recv_nPoint[iProcessor]; iPoint++) {
          
          /*--- Get global index, then loop over each variable and store ---*/
          iGlobal_Index = Buffer_Recv_GlobalIndex[jPoint];
          Data[iVar][iGlobal_Index]   = Buffer_Recv_Var[jPoint];
          jPoint++;
        }
        /*--- Adjust jPoint to index of next proc's data in the buffers. ---*/
        jPoint = (iProcessor+1)*nBuffer_Scalar;
      }
    }
    
    /*--- Vib-el Thermal conductivity ---*/
    // Loop over this partition to collect the current variable
    jPoint = 0;
    for (iPoint = 0; iPoint < geometry->GetnPoint(); iPoint++) {
      
      /*--- Check for halos & write only if requested ---*/
      if (geometry->node[iPoint]->GetDomain() || Wrt_Halo) {
        
        /*--- Load buffers with the Mach number variables. ---*/
        Buffer_Send_Var[jPoint] = solver[TNE2_SOL]->node[iPoint]->GetThermalConductivity_ve();
        jPoint++;
      }
    }
    
    /*--- Gather the data on the master node. ---*/
    MPI::COMM_WORLD.Barrier();
    MPI::COMM_WORLD.Gather(Buffer_Send_Var, nBuffer_Scalar, MPI::DOUBLE,
                           Buffer_Recv_Var, nBuffer_Scalar, MPI::DOUBLE,
                           MASTER_NODE);
    
    /*--- The master node unpacks and sorts this variable by global index ---*/
    if (rank == MASTER_NODE) {
      jPoint = 0;
      iVar = iVar_TempLam+config->GetnSpecies()+2;
      for (iProcessor = 0; iProcessor < nProcessor; iProcessor++) {
        for (iPoint = 0; iPoint < Buffer_Recv_nPoint[iProcessor]; iPoint++) {
          
          /*--- Get global index, then loop over each variable and store ---*/
          iGlobal_Index = Buffer_Recv_GlobalIndex[jPoint];
          Data[iVar][iGlobal_Index]   = Buffer_Recv_Var[jPoint];
          jPoint++;
        }
        /*--- Adjust jPoint to index of next proc's data in the buffers. ---*/
        jPoint = (iProcessor+1)*nBuffer_Scalar;
      }
    }
  }
  
  /*--- Communicate the surface sensitivity ---*/
  
  if ((Kind_Solver == ADJ_EULER) || (Kind_Solver == ADJ_NAVIER_STOKES) || (Kind_Solver == ADJ_RANS) || (Kind_Solver == ADJ_TNE2_EULER) || (Kind_Solver == ADJ_TNE2_NAVIER_STOKES)) {
    
    /*--- First, loop through the mesh in order to find and store the
     value of the surface sensitivity at any surface nodes. They
     will be placed in an auxiliary vector and then communicated like
     all other volumetric variables. ---*/
    
    for (iPoint = 0; iPoint < geometry->GetnPoint(); iPoint++) Aux_Sens[iPoint] = 0.0;
    for (iMarker = 0; iMarker < config->GetnMarker_All(); iMarker++)
      if (config->GetMarker_All_Plotting(iMarker) == YES) {
        for(iVertex = 0; iVertex < geometry->nVertex[iMarker]; iVertex++) {
          iPoint = geometry->vertex[iMarker][iVertex]->GetNode();
          Aux_Sens[iPoint] = solver[ADJFLOW_SOL]->GetCSensitivity(iMarker,iVertex);
        }
      }
    
    /*--- Loop over this partition to collect the current variable ---*/
    jPoint = 0;
    for (iPoint = 0; iPoint < geometry->GetnPoint(); iPoint++) {
      
      /*--- Check for halos & write only if requested ---*/
      
      if (geometry->node[iPoint]->GetDomain() || Wrt_Halo) {
        
        /*--- Load buffers with the skin friction, heat transfer, y+ variables. ---*/
        
        Buffer_Send_Var[jPoint] = Aux_Sens[iPoint];
        if (config->GetKind_ConvNumScheme() == SPACE_CENTERED)
          Buffer_Send_Res[jPoint] = solver[ADJFLOW_SOL]->node[iPoint]->GetSensor(iPoint);
        if (config->GetKind_ConvNumScheme() == SPACE_UPWIND)
          Buffer_Send_Res[jPoint] = solver[ADJFLOW_SOL]->node[iPoint]->GetLimiter(0);
        
        jPoint++;
      }
    }
    
    /*--- Gather the data on the master node. ---*/
    MPI::COMM_WORLD.Barrier();
    MPI::COMM_WORLD.Gather(Buffer_Send_Var, nBuffer_Scalar, MPI::DOUBLE,
                           Buffer_Recv_Var, nBuffer_Scalar, MPI::DOUBLE,
                           MASTER_NODE);
    MPI::COMM_WORLD.Gather(Buffer_Send_Res, nBuffer_Scalar, MPI::DOUBLE,
                           Buffer_Recv_Res, nBuffer_Scalar, MPI::DOUBLE,
                           MASTER_NODE);
    
    /*--- The master node unpacks and sorts this variable by global index ---*/
    if (rank == MASTER_NODE) {
      jPoint = 0; iVar = iVar_Sens;
      for (iProcessor = 0; iProcessor < nProcessor; iProcessor++) {
        for (iPoint = 0; iPoint < Buffer_Recv_nPoint[iProcessor]; iPoint++) {
          
          /*--- Get global index, then loop over each variable and store ---*/
          iGlobal_Index = Buffer_Recv_GlobalIndex[jPoint];
          Data[iVar+0][iGlobal_Index] = Buffer_Recv_Var[jPoint];
          Data[iVar+1][iGlobal_Index] = Buffer_Recv_Res[jPoint];
          jPoint++;
        }
        /*--- Adjust jPoint to index of next proc's data in the buffers. ---*/
        jPoint = (iProcessor+1)*nBuffer_Scalar;
      }
    }
  }
  
  /*--- Communicate the Linear elasticity ---*/
  if ( Kind_Solver == LINEAR_ELASTICITY ) {
    
    /*--- Loop over this partition to collect the current variable ---*/
    jPoint = 0;
    for (iPoint = 0; iPoint < geometry->GetnPoint(); iPoint++) {
      
      /*--- Check for halos & write only if requested ---*/
      
      if (geometry->node[iPoint]->GetDomain() || Wrt_Halo) {
        
        /*--- Load buffers with the temperature and laminar viscosity variables. ---*/
        Buffer_Send_Var[jPoint] = solver[FEA_SOL]->node[iPoint]->GetVonMises_Stress();
        Buffer_Send_Res[jPoint] = solver[FEA_SOL]->node[iPoint]->GetFlow_Pressure();
        jPoint++;
      }
    }
    
    /*--- Gather the data on the master node. ---*/
    MPI::COMM_WORLD.Barrier();
    MPI::COMM_WORLD.Gather(Buffer_Send_Var, nBuffer_Scalar, MPI::DOUBLE,
                           Buffer_Recv_Var, nBuffer_Scalar, MPI::DOUBLE,
                           MASTER_NODE);
    
    /*--- The master node unpacks and sorts this variable by global index ---*/
    if (rank == MASTER_NODE) {
      jPoint = 0; iVar = iVar_FEA;
      for (iProcessor = 0; iProcessor < nProcessor; iProcessor++) {
        for (iPoint = 0; iPoint < Buffer_Recv_nPoint[iProcessor]; iPoint++) {
          
          /*--- Get global index, then loop over each variable and store ---*/
          iGlobal_Index = Buffer_Recv_GlobalIndex[jPoint];
          Data[iVar][iGlobal_Index] = Buffer_Recv_Var[jPoint];
          Data[iVar+1][iGlobal_Index] = Buffer_Recv_Res[jPoint];
          jPoint++;
        }
        /*--- Adjust jPoint to index of next proc's data in the buffers. ---*/
        jPoint = (iProcessor+1)*nBuffer_Scalar;
      }
    }
  }
  
  
  if (config->GetExtraOutput()) {
    
    for (jVar = 0; jVar < nVar_Extra; jVar++) {
      
      /*--- Loop over this partition to collect the current variable ---*/
      
      jPoint = 0;
      for (iPoint = 0; iPoint < geometry->GetnPoint(); iPoint++) {
        
        /*--- Check for halos & write only if requested ---*/
        
        if (geometry->node[iPoint]->GetDomain() || Wrt_Halo) {
          
          /*--- Get this variable into the temporary send buffer. ---*/
          if (Kind_Solver == RANS) {
            Buffer_Send_Var[jPoint] = solver[TURB_SOL]->OutputVariables[iPoint*nVar_Extra+jVar];
          }
          if ((Kind_Solver == TNE2_EULER) || (Kind_Solver == TNE2_NAVIER_STOKES)) {
            Buffer_Send_Var[jPoint] = solver[TNE2_SOL]->OutputVariables[iPoint*nVar_Extra+jVar];
          }
          jPoint++;
          
        }
      }
      
      /*--- Gather the data on the master node. ---*/
      MPI::COMM_WORLD.Barrier();
      MPI::COMM_WORLD.Gather(Buffer_Send_Var, nBuffer_Scalar, MPI::DOUBLE,
                             Buffer_Recv_Var, nBuffer_Scalar, MPI::DOUBLE,
                             MASTER_NODE);
      
      /*--- The master node unpacks and sorts this variable by global index ---*/
      if (rank == MASTER_NODE) {
        jPoint = 0; iVar = iVar_Extra;
        for (iProcessor = 0; iProcessor < nProcessor; iProcessor++) {
          for (iPoint = 0; iPoint < Buffer_Recv_nPoint[iProcessor]; iPoint++) {
            
            /*--- Get global index, then loop over each variable and store ---*/
            iGlobal_Index = Buffer_Recv_GlobalIndex[jPoint];
            Data[iVar+jVar][iGlobal_Index] = Buffer_Recv_Var[jPoint];
            jPoint++;
          }
          /*--- Adjust jPoint to index of next proc's data in the buffers. ---*/
          jPoint = (iProcessor+1)*nBuffer_Scalar;
        }
      }
    }
  }
  
  
  /*--- Immediately release the temporary buffers. ---*/
  
  delete [] Buffer_Send_Var;
  delete [] Buffer_Send_Res;
  delete [] Buffer_Send_Vol;
  delete [] Buffer_Send_GlobalIndex;
  if (rank == MASTER_NODE) {
    delete [] Buffer_Recv_Var;
    delete [] Buffer_Recv_Res;
    delete [] Buffer_Recv_Vol;
    delete [] Buffer_Recv_GlobalIndex;
  }
  
#endif
  
  /*--- Release memory needed for surface coefficients ---*/
  if ((Kind_Solver == NAVIER_STOKES) || (Kind_Solver == RANS)) {
    delete [] Aux_Frict; delete [] Aux_Heat; delete [] Aux_yPlus;
  }
  if (( Kind_Solver == ADJ_EULER              ) ||
      ( Kind_Solver == ADJ_NAVIER_STOKES      ) ||
      ( Kind_Solver == ADJ_RANS               ) ||
      ( Kind_Solver == ADJ_TNE2_EULER         ) ||
      ( Kind_Solver == ADJ_TNE2_NAVIER_STOKES )   ) {
    delete [] Aux_Sens;
  }
  
}

void COutput::MergeBaselineSolution(CConfig *config, CGeometry *geometry, CSolver *solver, unsigned short val_iZone) {
  
  /*--- Local variables needed on all processors ---*/
  unsigned short iVar;
  unsigned long iPoint = 0, jPoint = 0;
  
  nVar_Total = config->fields.size() - 1;
  
  /*--- Merge the solution either in serial or parallel. ---*/
#ifdef NO_MPI
  
  /*--- In serial, the single process has access to all solution data,
   so it is simple to retrieve and store inside Solution_Data. ---*/
  nGlobal_Poin = geometry->GetnPointDomain();
  Data = new double*[nVar_Total];
  for (iVar = 0; iVar < nVar_Total; iVar++) {
    Data[iVar] = new double[nGlobal_Poin];
  }
  
  /*--- Loop over all points in the mesh, but only write data
   for nodes in the domain (ignore periodic halo nodes). ---*/
  jPoint = 0;
  for (iPoint = 0; iPoint < geometry->GetnPoint(); iPoint++) {
    if (geometry->node[iPoint]->GetDomain()) {
      /*--- Solution (first, and second system of equations) ---*/
      unsigned short jVar = 0;
      for (iVar = 0; iVar < nVar_Total; iVar++) {
        Data[jVar][jPoint] = solver->node[iPoint]->GetSolution(iVar);
        jVar++;
      }
    }
    
    /*--- Increment jPoint as the counter. We need this because iPoint
     may include halo nodes that we skip over during this loop. ---*/
    jPoint++;
    
  }
  
#else
  
  /*--- MPI preprocessing ---*/
  
  int rank = MPI::COMM_WORLD.Get_rank();
  int nProcessor = MPI::COMM_WORLD.Get_size();
  int iProcessor;
  
  /*--- Local variables needed for merging with MPI ---*/
  unsigned long Buffer_Send_nPoint[1], *Buffer_Recv_nPoint = NULL;
  unsigned long nLocalPoint = 0, MaxLocalPoint = 0;
  unsigned long iGlobal_Index = 0, nBuffer_Scalar = 0;
  
  bool Wrt_Halo = config->GetWrt_Halo();
  
  /*--- Each processor sends its local number of nodes to the master. ---*/
  if (Wrt_Halo) {
    nLocalPoint = geometry->GetnPoint();
  } else
    nLocalPoint = geometry->GetnPointDomain();
  Buffer_Send_nPoint[0] = nLocalPoint;
  if (rank == MASTER_NODE) Buffer_Recv_nPoint = new unsigned long[nProcessor];
  MPI::COMM_WORLD.Barrier();
  MPI::COMM_WORLD.Allreduce(&nLocalPoint, &MaxLocalPoint, 1, MPI::UNSIGNED_LONG, MPI::MAX);
  MPI::COMM_WORLD.Gather(&Buffer_Send_nPoint, 1, MPI::UNSIGNED_LONG,
                         Buffer_Recv_nPoint, 1, MPI::UNSIGNED_LONG, MASTER_NODE);
  nBuffer_Scalar = MaxLocalPoint;
  
  /*--- Send and Recv buffers. ---*/
  
  double *Buffer_Send_Var = new double[MaxLocalPoint];
  double *Buffer_Recv_Var = NULL;
  
  unsigned long *Buffer_Send_GlobalIndex = new unsigned long[MaxLocalPoint];
  unsigned long *Buffer_Recv_GlobalIndex = NULL;
  
  /*--- Prepare the receive buffers in the master node only. ---*/
  if (rank == MASTER_NODE) {
    
    Buffer_Recv_Var = new double[nProcessor*MaxLocalPoint];
    Buffer_Recv_GlobalIndex = new unsigned long[nProcessor*MaxLocalPoint];
    
    /*--- Sum total number of nodes to be written and allocate arrays ---*/
    nGlobal_Poin = 0;
    for (iProcessor = 0; iProcessor < nProcessor; iProcessor++) {
      nGlobal_Poin += Buffer_Recv_nPoint[iProcessor];
    }
    Data = new double*[nVar_Total];
    for (iVar = 0; iVar < nVar_Total; iVar++) {
      Data[iVar] = new double[nGlobal_Poin];
    }
    
  }
  
  /*--- Main communication routine. Loop over each variable that has
   been requested by the user and perform the MPI comm. Temporary
   1-D buffers are used to send the solution for each variable at all
   nodes on each partition to the master node. These are then unpacked
   by the master and sorted by global index in one large n-dim. array. ---*/
  
  for (iVar = 0; iVar < nVar_Total; iVar++) {
    
    /*--- Loop over this partition to collect the current variable ---*/
    jPoint = 0;
    for (iPoint = 0; iPoint < geometry->GetnPoint(); iPoint++) {
      
      /*--- Check for halos and write only if requested ---*/
      if (geometry->node[iPoint]->GetDomain() || Wrt_Halo) {
        
        /*--- Get this variable into the temporary send buffer. ---*/
        Buffer_Send_Var[jPoint] = solver->node[iPoint]->GetSolution(iVar);
        
        /*--- Only send/recv the volumes & global indices during the first loop ---*/
        if (iVar == 0) {
          Buffer_Send_GlobalIndex[jPoint] = geometry->node[iPoint]->GetGlobalIndex();
        }
        jPoint++;
      }
    }
    
    /*--- Gather the data on the master node. ---*/
    MPI::COMM_WORLD.Barrier();
    MPI::COMM_WORLD.Gather(Buffer_Send_Var, nBuffer_Scalar, MPI::DOUBLE,
                           Buffer_Recv_Var, nBuffer_Scalar, MPI::DOUBLE,
                           MASTER_NODE);
    if (iVar == 0) {
      MPI::COMM_WORLD.Gather(Buffer_Send_GlobalIndex, nBuffer_Scalar, MPI::UNSIGNED_LONG,
                             Buffer_Recv_GlobalIndex, nBuffer_Scalar, MPI::UNSIGNED_LONG,
                             MASTER_NODE);
    }
    
    /*--- The master node unpacks and sorts this variable by global index ---*/
    if (rank == MASTER_NODE) {
      jPoint = 0;
      for (iProcessor = 0; iProcessor < nProcessor; iProcessor++) {
        for (iPoint = 0; iPoint < Buffer_Recv_nPoint[iProcessor]; iPoint++) {
          
          /*--- Get global index, then loop over each variable and store ---*/
          iGlobal_Index = Buffer_Recv_GlobalIndex[jPoint];
          Data[iVar][iGlobal_Index] = Buffer_Recv_Var[jPoint];
          jPoint++;
        }
        /*--- Adjust jPoint to index of next proc's data in the buffers. ---*/
        jPoint = (iProcessor+1)*nBuffer_Scalar;
      }
    }
  }
  
  /*--- Immediately release the temporary buffers. ---*/
  
  delete [] Buffer_Send_Var;
  delete [] Buffer_Send_GlobalIndex;
  if (rank == MASTER_NODE) {
    delete [] Buffer_Recv_Var;
    delete [] Buffer_Recv_GlobalIndex;
  }
  
#endif
  
}

void COutput::SetRestart(CConfig *config, CGeometry *geometry, CSolver **solver, unsigned short val_iZone) {
  
  /*--- Local variables ---*/
  unsigned short Kind_Solver  = config->GetKind_Solver();
  unsigned short iVar, iDim, nDim = geometry->GetnDim();
  unsigned long iPoint, iExtIter = config->GetExtIter();
  bool grid_movement = config->GetGrid_Movement();
  ofstream restart_file;
  string filename;
  
  /*--- Retrieve filename from config ---*/
  if (config->GetAdjoint()) {
    filename = config->GetRestart_AdjFileName();
    filename = config->GetObjFunc_Extension(filename);
  } else {
    filename = config->GetRestart_FlowFileName();
  }
  
  /*--- Unsteady problems require an iteration number to be appended. ---*/
  if (config->GetUnsteady_Simulation() == TIME_SPECTRAL) {
    filename = config->GetUnsteady_FileName(filename, int(val_iZone));
  } else if (config->GetWrt_Unsteady()) {
    filename = config->GetUnsteady_FileName(filename, int(iExtIter));
  }
  
  /*--- Open the restart file and write the solution. ---*/
  restart_file.open(filename.c_str(), ios::out);
  restart_file.precision(15);
  
  /*--- Write the header line based on the particular solver ----*/
  restart_file << "\"PointID\"";
  
  /*--- Mesh coordinates are always written to the restart first ---*/
  if (nDim == 2) {
    restart_file << "\t\"x\"\t\"y\"";
  } else {
    restart_file << "\t\"x\"\t\"y\"\t\"z\"";
  }
  
  for (iVar = 0; iVar < nVar_Consv; iVar++) {
    restart_file << "\t\"Conservative_" << iVar+1<<"\"";
  }
  if (config->GetWrt_Residuals()) {
    for (iVar = 0; iVar < nVar_Consv; iVar++) {
      restart_file << "\t\"Residual_" << iVar+1<<"\"";
    }
  }
  
  /*--- Mesh velocities for dynamic mesh cases ---*/
  if (grid_movement) {
    if (nDim == 2) {
      restart_file << "\t\"Grid_Velx\"\t\"Grid_Vely\"";
    } else {
      restart_file << "\t\"Grid_Velx\"\t\"Grid_Vely\"\t\"Grid_Velz\"";
    }
  }
  
  /*--- Solver specific output variables ---*/
  if (config->GetKind_Regime() == FREESURFACE) {
    restart_file << "\t\"Density\"";
  }
  
  if ((Kind_Solver == EULER) || (Kind_Solver == NAVIER_STOKES) || (Kind_Solver == RANS)) {
    restart_file << "\t\"Pressure\"\t\"Pressure_Coefficient\"\t\"Mach\"";
  }
  
  if ((Kind_Solver == NAVIER_STOKES) || (Kind_Solver == RANS)) {
    restart_file << "\t\"Temperature\"\t\"Laminar_Viscosity\"\t\"Skin_Friction_Coefficient\"\t\"Heat_Transfer\"\t\"Y_Plus\"";
  }
  
  if (Kind_Solver == RANS) {
    restart_file << "\t\"Eddy_Viscosity\"";
  }
  
  if ((Kind_Solver == EULER) || (Kind_Solver == NAVIER_STOKES) || (Kind_Solver == RANS)) {
    restart_file << "\t\"Sharp_Edge_Dist\"";
  }
  
  if ((Kind_Solver == TNE2_EULER) || (Kind_Solver == TNE2_NAVIER_STOKES)) {
    restart_file << "\t\"Mach\"\t\"Pressure\"\t\"Temperature\"\t\"Temperature_ve\"";
  }
  
  if (Kind_Solver == TNE2_NAVIER_STOKES) {
    for (unsigned short iSpecies = 0; iSpecies < config->GetnSpecies(); iSpecies++)
      restart_file << "\t\"DiffusionCoeff_" << iSpecies << "\"";
    restart_file << "\t\"Laminar_Viscosity\"\t\"ThermConductivity\"\t\"ThermConductivity_ve\"";
  }
  
  if (Kind_Solver == POISSON_EQUATION) {
    for (iDim = 0; iDim < geometry->GetnDim(); iDim++)
      restart_file << "\t\"poissonField_" << iDim+1 << "\"";
  }
  
  if ((Kind_Solver == ADJ_EULER              ) ||
      (Kind_Solver == ADJ_NAVIER_STOKES      ) ||
      (Kind_Solver == ADJ_RANS               ) ||
      (Kind_Solver == ADJ_TNE2_EULER         ) ||
      (Kind_Solver == ADJ_TNE2_NAVIER_STOKES )   ) {
    restart_file << "\t\"Surface_Sensitivity\"\t\"Solution_Sensor\"";
  }
  
  if (Kind_Solver == LINEAR_ELASTICITY) {
    restart_file << "\t\"Von_Mises_Stress\"\t\"Flow_Pressure\"";
  }
  
  if (config->GetExtraOutput()) {
    string *headings = NULL;
    //if (Kind_Solver == RANS){
      headings = solver[TURB_SOL]->OutputHeadingNames;
    //}
    
    for (iVar = 0; iVar < nVar_Extra; iVar++) {
      if (headings == NULL){
        restart_file << "\t\"ExtraOutput_" << iVar+1<<"\"";
      }else{
        restart_file << "\t\""<< headings[iVar] <<"\"";
      }
    }
  }
  
  restart_file << endl;
  
  /*--- Write the restart file ---*/
  
  for (iPoint = 0; iPoint < geometry->GetGlobal_nPointDomain(); iPoint++) {
    
    /*--- Index of the point ---*/
    restart_file << iPoint << "\t";
    
    /*--- Write the grid coordinates first ---*/
    for (iDim = 0; iDim < nDim; iDim++) {
      restart_file << scientific << Coords[iDim][iPoint] << "\t";
    }
    
    /*--- Loop over the variables and write the values to file ---*/
    for (iVar = 0; iVar < nVar_Total; iVar++) {
      restart_file << scientific << Data[iVar][iPoint] << "\t";
    }
    restart_file << endl;
  }
  
  restart_file.close();
  
}

void COutput::DeallocateCoordinates(CConfig *config, CGeometry *geometry) {
  
  int rank = MASTER_NODE;
#ifndef NO_MPI
  rank = MPI::COMM_WORLD.Get_rank();
#endif
  
  /*--- Local variables and initialization ---*/
  
  unsigned short iDim, nDim = geometry->GetnDim();
  
  /*--- The master node alone owns all data found in this routine. ---*/
  if (rank == MASTER_NODE) {
    
    /*--- Deallocate memory for coordinate data ---*/
    for (iDim = 0; iDim < nDim; iDim++) {
      delete [] Coords[iDim];
    }
    delete [] Coords;
    
  }
}

void COutput::DeallocateConnectivity(CConfig *config, CGeometry *geometry, bool surf_sol) {
  
  int rank = MASTER_NODE;
#ifndef NO_MPI
  rank = MPI::COMM_WORLD.Get_rank();
#endif
  
  /*--- The master node alone owns all data found in this routine. ---*/
  if (rank == MASTER_NODE) {
    
    /*--- Deallocate memory for connectivity data ---*/
    if (surf_sol) {
      if (nGlobal_Line > 0) delete [] Conn_Line;
      if (nGlobal_BoundTria > 0) delete [] Conn_BoundTria;
      if (nGlobal_BoundQuad > 0) delete [] Conn_BoundQuad;
    }
    else {
      if (nGlobal_Tria > 0) delete [] Conn_Tria;
      if (nGlobal_Quad > 0) delete [] Conn_Quad;
      if (nGlobal_Tetr > 0) delete [] Conn_Tetr;
      if (nGlobal_Hexa > 0) delete [] Conn_Hexa;
      if (nGlobal_Wedg > 0) delete [] Conn_Wedg;
      if (nGlobal_Pyra > 0) delete [] Conn_Pyra;
    }
    
  }
}

void COutput::DeallocateSolution(CConfig *config, CGeometry *geometry) {
  
  int rank = MASTER_NODE;
#ifndef NO_MPI
  rank = MPI::COMM_WORLD.Get_rank();
#endif
  
  /*--- The master node alone owns all data found in this routine. ---*/
  if (rank == MASTER_NODE) {
    
    /*--- Deallocate memory for solution data ---*/
    for (unsigned short iVar = 0; iVar < nVar_Total; iVar++) {
      delete [] Data[iVar];
    }
    delete [] Data;
    
  }
}

void COutput::SetHistory_Header(ofstream *ConvHist_file, CConfig *config) {
  char cstr[200], buffer[50], turb_resid[1000];
  unsigned short iMarker, iMarker_Monitoring, iSpecies;
  string Monitoring_Tag, Monitoring_coeff;
  
  bool rotating_frame = config->GetRotating_Frame();
  bool aeroelastic = config->GetAeroelastic_Simulation();
  bool equiv_area = config->GetEquivArea();
  bool turbulent = ((config->GetKind_Solver() == RANS) || (config->GetKind_Solver() == ADJ_RANS));
  bool frozen_turb = config->GetFrozen_Visc();
  bool freesurface = (config->GetKind_Regime() == FREESURFACE);
  
  bool isothermal = false;
  for (iMarker = 0; iMarker < config->GetnMarker_All(); iMarker++)
    if (config->GetMarker_All_Boundary(iMarker) == ISOTHERMAL) isothermal = true;
  
  /* Find the markers being monitored and create a header for them */
  /* Note that for now only the aeroelastic case will make use of this */
  for (iMarker_Monitoring = 0; iMarker_Monitoring < config->GetnMarker_Monitoring(); iMarker_Monitoring++) {
    Monitoring_Tag = config->GetMarker_Monitoring(iMarker_Monitoring);
    Monitoring_coeff += ",\"plunge_" + Monitoring_Tag + "\"";
    Monitoring_coeff += ",\"pitch_"  + Monitoring_Tag + "\"";
    Monitoring_coeff += ",\"CLift_"  + Monitoring_Tag + "\"";
    Monitoring_coeff += ",\"CDrag_"  + Monitoring_Tag + "\"";
    Monitoring_coeff += ",\"CMx_"    + Monitoring_Tag + "\"";
    Monitoring_coeff += ",\"CMy_"    + Monitoring_Tag + "\"";
    Monitoring_coeff += ",\"CMz_"    + Monitoring_Tag + "\"";
  }
  
  /*--- Write file name with extension ---*/
  string filename = config->GetConv_FileName();
  strcpy (cstr, filename.data());
  
  if (config->GetWrt_Unsteady() && config->GetRestart()) {
    long iExtIter = config->GetUnst_RestartIter();
    if (int(iExtIter) < 10) sprintf (buffer, "_0000%d", int(iExtIter));
    if ((int(iExtIter) >= 10) && (int(iExtIter) < 100)) sprintf (buffer, "_000%d", int(iExtIter));
    if ((int(iExtIter) >= 100) && (int(iExtIter) < 1000)) sprintf (buffer, "_00%d", int(iExtIter));
    if ((int(iExtIter) >= 1000) && (int(iExtIter) < 10000)) sprintf (buffer, "_0%d", int(iExtIter));
    if (int(iExtIter) >= 10000) sprintf (buffer, "_%d", int(iExtIter));
    strcat(cstr,buffer);
  }
  
  if ((config->GetOutput_FileFormat() == TECPLOT) ||
      (config->GetOutput_FileFormat() == TECPLOT_BINARY))  sprintf (buffer, ".plt");
  if ((config->GetOutput_FileFormat() == CGNS_SOL) ||
      (config->GetOutput_FileFormat() == PARAVIEW))  sprintf (buffer, ".csv");
  strcat(cstr,buffer);
  
  ConvHist_file->open(cstr, ios::out);
  ConvHist_file->precision(15);
  
  /*--- Begin of the header ---*/
  
  char begin[]= "\"Iteration\"";
  
  /*--- Header for the coefficients ---*/
  
  char flow_coeff[]= ",\"CLift\",\"CDrag\",\"CSideForce\",\"CMx\",\"CMy\",\"CMz\",\"CFx\",\"CFy\",\"CFz\",\"CL/CD\"";
  char heat_coeff[]= ",\"CHeat_Load\",\"CHeat_Max\"";
  char equivalent_area_coeff[]= ",\"CEquivArea\",\"CNearFieldOF\"";
  char rotating_frame_coeff[]= ",\"CMerit\",\"CT\",\"CQ\"";
  //char aeroelastic_coeff[]= Monitoring_coeff;
  string aeroelastic_coeff = Monitoring_coeff;
  char free_surface_coeff[]= ",\"CFreeSurface\"";
  char wave_coeff[]= ",\"CWave\"";
  char fea_coeff[]= ",\"CFEA\"";
  char adj_coeff[]= ",\"Sens_Geo\",\"Sens_Mach\",\"Sens_AoA\",\"Sens_Press\",\"Sens_Temp\",\"Sens_AoS\"";
  
  /*--- Header for the residuals ---*/
  
  char flow_resid[]= ",\"Res_Flow[0]\",\"Res_Flow[1]\",\"Res_Flow[2]\",\"Res_Flow[3]\",\"Res_Flow[4]\"";
  char adj_flow_resid[]= ",\"Res_AdjFlow[0]\",\"Res_AdjFlow[1]\",\"Res_AdjFlow[2]\",\"Res_AdjFlow[3]\",\"Res_AdjFlow[4]\"";
  switch (config->GetKind_Turb_Model()) {
    case SA:	sprintf (turb_resid, ",\"Res_Turb[0]\""); break;
    case ML:	sprintf (turb_resid, ",\"Res_Turb[0]\""); break;
    case SST:	sprintf (turb_resid, ",\"Res_Turb[0]\",\"Res_Turb[1]\""); break;
  }
  char adj_turb_resid[]= ",\"Res_AdjTurb[0]\"";
  char levelset_resid[]= ",\"Res_LevelSet\"";
  char adj_levelset_resid[]= ",\"Res_AdjLevelSet\"";
  char wave_resid[]= ",\"Res_Wave[0]\",\"Res_Wave[1]\"";
  char fea_resid[]= ",\"Res_FEA\"";
  char heat_resid[]= ",\"Res_Heat\"";
  
  /*--- End of the header ---*/
  
  char end[]= ",\"Linear_Solver_Iterations\",\"Time(min)\"\n";
  
  if ((config->GetOutput_FileFormat() == TECPLOT) ||
      (config->GetOutput_FileFormat() == TECPLOT_BINARY)) {
    ConvHist_file[0] << "TITLE = \"SU2 Simulation\"" << endl;
    ConvHist_file[0] << "VARIABLES = ";
  }
  
  /*--- Write the header, case depending ---*/
  switch (config->GetKind_Solver()) {
      
    case EULER : case NAVIER_STOKES: case RANS :
      ConvHist_file[0] << begin << flow_coeff;
      if (isothermal) ConvHist_file[0] << heat_coeff;
      if (equiv_area) ConvHist_file[0] << equivalent_area_coeff;
      if (rotating_frame) ConvHist_file[0] << rotating_frame_coeff;
      if (aeroelastic) ConvHist_file[0] << aeroelastic_coeff;
      ConvHist_file[0] << flow_resid;
      if (turbulent) ConvHist_file[0] << turb_resid;
      ConvHist_file[0] << end;
      if (freesurface) {
        ConvHist_file[0] << begin << flow_coeff << free_surface_coeff;
        ConvHist_file[0] << flow_resid << levelset_resid << end;
      }
      break;
      
    case TNE2_EULER : case TNE2_NAVIER_STOKES:
      ConvHist_file[0] << begin << flow_coeff;
      if (config->GetKind_Solver() == TNE2_NAVIER_STOKES)
        ConvHist_file[0] << heat_coeff;
      for (iSpecies = 0; iSpecies < config->GetnSpecies()+5; iSpecies++)
        ConvHist_file[0] << ",\"Residual[" << iSpecies << "]\"";
      ConvHist_file[0] << end;
      break;
      
    case ADJ_EULER      : case ADJ_NAVIER_STOKES      : case ADJ_RANS:
    case ADJ_TNE2_EULER : case ADJ_TNE2_NAVIER_STOKES :
      ConvHist_file[0] << begin << adj_coeff << adj_flow_resid;
      if ((turbulent) && (!frozen_turb)) ConvHist_file[0] << adj_turb_resid;
      ConvHist_file[0] << end;
      if (freesurface) {
        ConvHist_file[0] << begin << adj_coeff << adj_flow_resid << adj_levelset_resid << end;
      }
      break;
      
    case WAVE_EQUATION:
      ConvHist_file[0] << begin << wave_coeff;
      ConvHist_file[0] << wave_resid << end;
      break;
      
    case HEAT_EQUATION:
      ConvHist_file[0] << begin << heat_coeff;
      ConvHist_file[0] << heat_resid << end;
      break;
      
    case LINEAR_ELASTICITY:
      ConvHist_file[0] << begin << fea_coeff;
      ConvHist_file[0] << fea_resid << end;
      break;
      
  }
  
  if (config->GetOutput_FileFormat() == TECPLOT || config->GetOutput_FileFormat() == TECPLOT_BINARY) {
    ConvHist_file[0] << "ZONE T= \"Convergence history\"" << endl;
  }
  
}


void COutput::SetConvergence_History(ofstream *ConvHist_file, CGeometry ***geometry, CSolver ****solver_container, CConfig **config, CIntegration ***integration, bool DualTime_Iteration, unsigned long timeused, unsigned short val_iZone) {
  
#ifndef NO_MPI
  int rank = MPI::COMM_WORLD.Get_rank();
#else
  int rank = MASTER_NODE;
#endif
  
  /*--- Output using only the master node ---*/
  if (rank == MASTER_NODE) {
    
    unsigned long iIntIter = config[val_iZone]->GetIntIter();
    unsigned long iExtIter = config[val_iZone]->GetExtIter();
    
    /*--- WARNING: These buffers have hard-coded lengths. Note that you
     may have to adjust them to be larger if adding more entries. ---*/
    char begin[1000], direct_coeff[1000], surface_coeff[1000], adjoint_coeff[1000], flow_resid[1000], adj_flow_resid[1000],
    turb_resid[1000], trans_resid[1000], adj_turb_resid[1000], resid_aux[1000],
    levelset_resid[1000], adj_levelset_resid[1000], wave_coeff[1000], heat_coeff[1000], fea_coeff[1000], wave_resid[1000], heat_resid[1000],
    fea_resid[1000], end[1000];
    double dummy = 0.0;
    unsigned short iVar, iMarker, iMarker_Monitoring;
    
    unsigned long LinSolvIter = 0;
    double timeiter = double(timeused)/double(iExtIter+1);
    
    unsigned short FinestMesh = config[val_iZone]->GetFinestMesh();
    unsigned short nDim = geometry[val_iZone][FinestMesh]->GetnDim();
    unsigned short nSpecies = config[val_iZone]->GetnSpecies();
    
    bool compressible = (config[val_iZone]->GetKind_Regime() == COMPRESSIBLE);
    bool incompressible = (config[val_iZone]->GetKind_Regime() == INCOMPRESSIBLE);
    bool freesurface = (config[val_iZone]->GetKind_Regime() == FREESURFACE);
    
    bool rotating_frame = config[val_iZone]->GetRotating_Frame();
    bool aeroelastic = config[val_iZone]->GetAeroelastic_Simulation();
    bool equiv_area = config[val_iZone]->GetEquivArea();
    bool transition = (config[val_iZone]->GetKind_Trans_Model() == LM);
    bool isothermal = false;
    for (iMarker = 0; iMarker < config[val_iZone]->GetnMarker_All(); iMarker++)
      if (config[val_iZone]->GetMarker_All_Boundary(iMarker) == ISOTHERMAL) isothermal = true;
    bool turbulent = ((config[val_iZone]->GetKind_Solver() == RANS) || (config[val_iZone]->GetKind_Solver() == ADJ_RANS) ||
                      (config[val_iZone]->GetKind_Solver() == FLUID_STRUCTURE_RANS));
    bool adjoint = config[val_iZone]->GetAdjoint();
    bool fluid_structure = ((config[val_iZone]->GetKind_Solver() == FLUID_STRUCTURE_EULER) || (config[val_iZone]->GetKind_Solver() == FLUID_STRUCTURE_NAVIER_STOKES) ||
                            (config[val_iZone]->GetKind_Solver() == FLUID_STRUCTURE_RANS));
    bool wave = (config[val_iZone]->GetKind_Solver() == WAVE_EQUATION);
    bool heat = (config[val_iZone]->GetKind_Solver() == HEAT_EQUATION);
    bool fea = (config[val_iZone]->GetKind_Solver() == LINEAR_ELASTICITY);
    bool TNE2 = ((config[val_iZone]->GetKind_Solver() == TNE2_EULER) || (config[val_iZone]->GetKind_Solver() == TNE2_NAVIER_STOKES) ||
                 (config[val_iZone]->GetKind_Solver() == ADJ_TNE2_EULER) || (config[val_iZone]->GetKind_Solver() == ADJ_TNE2_NAVIER_STOKES));
    bool flow = (config[val_iZone]->GetKind_Regime() == EULER) || (config[val_iZone]->GetKind_Regime() == NAVIER_STOKES) ||
    (config[val_iZone]->GetKind_Regime() == RANS) || (config[val_iZone]->GetKind_Regime() == ADJ_EULER) ||
    (config[val_iZone]->GetKind_Regime() == ADJ_NAVIER_STOKES) || (config[val_iZone]->GetKind_Regime() == ADJ_RANS);
    
    /*--- Initialize variables to store information from all domains (direct solution) ---*/
    double Total_CLift = 0.0, Total_CDrag = 0.0, Total_CSideForce = 0.0, Total_CMx = 0.0, Total_CMy = 0.0, Total_CMz = 0.0, Total_CEff = 0.0,
    Total_CEquivArea = 0.0, Total_CNearFieldOF = 0.0, Total_CFx = 0.0, Total_CFy = 0.0, Total_CFz = 0.0, Total_CMerit = 0.0,
    Total_CT = 0.0, Total_CQ = 0.0, Total_CFreeSurface = 0.0, Total_CWave = 0.0, Total_CHeat = 0.0, Total_CFEA = 0.0, Total_Q = 0.0, Total_MaxQ = 0.0;
    
    /*--- Initialize variables to store information from all domains (adjoint solution) ---*/
    double Total_Sens_Geo = 0.0, Total_Sens_Mach = 0.0, Total_Sens_AoA = 0.0;
    double Total_Sens_Press = 0.0, Total_Sens_Temp = 0.0;
    
    /*--- Residual arrays ---*/
    double *residual_flow = NULL, *residual_turbulent = NULL, *residual_transition = NULL, *residual_TNE2 = NULL, *residual_levelset = NULL;
    double *residual_adjflow = NULL, *residual_adjturbulent = NULL, *residual_adjTNE2 = NULL, *residual_adjlevelset = NULL;
    double *residual_wave = NULL; double *residual_fea = NULL; double *residual_heat = NULL;
    
    /*--- Coefficients Monitored arrays ---*/
    double *aeroelastic_plunge = NULL, *aeroelastic_pitch = NULL, *Surface_CLift = NULL, *Surface_CDrag = NULL, *Surface_CMx = NULL, *Surface_CMy = NULL, *Surface_CMz = NULL;
    
    /*--- Initialize number of variables ---*/
    unsigned short nVar_Flow = 0, nVar_LevelSet = 0, nVar_Turb = 0, nVar_Trans = 0, nVar_TNE2 = 0, nVar_Wave = 0, nVar_Heat = 0, nVar_FEA = 0,     nVar_AdjFlow = 0, nVar_AdjTNE2 = 0, nVar_AdjLevelSet = 0, nVar_AdjTurb = 0;
    
    /*--- Direct problem variables ---*/
    if (compressible) nVar_Flow = nDim+2; else nVar_Flow = nDim+1;
    if (turbulent) {
      switch (config[val_iZone]->GetKind_Turb_Model()){
        case SA:	nVar_Turb = 1; break;
        case ML:	nVar_Turb = 1; break;
        case SST: nVar_Turb = 2; break;
      }
    }
    if (transition) nVar_Trans = 2;
    if (TNE2) nVar_TNE2 = config[val_iZone]->GetnSpecies()+nDim+2;
    if (wave) nVar_Wave = 2;
    if (fea) nVar_FEA = nDim;
    if (heat) nVar_Heat = 1;
    if (freesurface) nVar_LevelSet = 1;
    
    /*--- Adjoint problem variables ---*/
    if (compressible) nVar_AdjFlow = nDim+2; else nVar_AdjFlow = nDim+1;
    if (turbulent) {
      switch (config[val_iZone]->GetKind_Turb_Model()){
        case SA:	nVar_AdjTurb = 1; break;
        case ML:	nVar_AdjTurb = 1; break;
        case SST: nVar_AdjTurb = 2; break;
      }
    }
    if (TNE2) nVar_AdjTNE2 = config[val_iZone]->GetnSpecies()+nDim+2;
    if (freesurface) nVar_AdjLevelSet = 1;
    
    /*--- Allocate memory for the residual ---*/
    residual_flow       = new double[nVar_Flow];
    residual_turbulent  = new double[nVar_Turb];
    residual_transition = new double[nVar_Trans];
    residual_TNE2       = new double[nVar_TNE2];
    residual_levelset   = new double[nVar_LevelSet];
    residual_wave       = new double[nVar_Wave];
    residual_fea        = new double[nVar_FEA];
    residual_heat       = new double[nVar_Heat];
    
    residual_adjflow      = new double[nVar_AdjFlow];
    residual_adjturbulent = new double[nVar_AdjTurb];
    residual_adjTNE2      = new double[nVar_AdjTNE2];
    residual_adjlevelset  = new double[nVar_AdjLevelSet];
    
    /*--- Allocate memory for the coefficients being monitored ---*/
    aeroelastic_plunge = new double[config[ZONE_0]->GetnMarker_Monitoring()];
    aeroelastic_pitch  = new double[config[ZONE_0]->GetnMarker_Monitoring()];
    Surface_CLift      = new double[config[ZONE_0]->GetnMarker_Monitoring()];
    Surface_CDrag      = new double[config[ZONE_0]->GetnMarker_Monitoring()];
    Surface_CMx        = new double[config[ZONE_0]->GetnMarker_Monitoring()];
    Surface_CMy        = new double[config[ZONE_0]->GetnMarker_Monitoring()];
    Surface_CMz        = new double[config[ZONE_0]->GetnMarker_Monitoring()];
    
    /*--- Write information from nodes ---*/
    switch (config[val_iZone]->GetKind_Solver()) {
        
      case EULER:                   case NAVIER_STOKES:                   case RANS:
      case FLUID_STRUCTURE_EULER:   case FLUID_STRUCTURE_NAVIER_STOKES:   case FLUID_STRUCTURE_RANS:
      case ADJ_EULER:               case ADJ_NAVIER_STOKES:               case ADJ_RANS:
        
        /*--- Flow solution coefficients ---*/
        Total_CLift       = solver_container[val_iZone][FinestMesh][FLOW_SOL]->GetTotal_CLift();
        Total_CDrag       = solver_container[val_iZone][FinestMesh][FLOW_SOL]->GetTotal_CDrag();
        Total_CSideForce  = solver_container[val_iZone][FinestMesh][FLOW_SOL]->GetTotal_CSideForce();
        Total_CEff        = solver_container[val_iZone][FinestMesh][FLOW_SOL]->GetTotal_CEff();
        Total_CMx         = solver_container[val_iZone][FinestMesh][FLOW_SOL]->GetTotal_CMx();
        Total_CMy         = solver_container[val_iZone][FinestMesh][FLOW_SOL]->GetTotal_CMy();
        Total_CMz         = solver_container[val_iZone][FinestMesh][FLOW_SOL]->GetTotal_CMz();
        Total_CFx         = solver_container[val_iZone][FinestMesh][FLOW_SOL]->GetTotal_CFx();
        Total_CFy         = solver_container[val_iZone][FinestMesh][FLOW_SOL]->GetTotal_CFy();
        Total_CFz         = solver_container[val_iZone][FinestMesh][FLOW_SOL]->GetTotal_CFz();
        
        if (freesurface) {
          Total_CFreeSurface = solver_container[val_iZone][FinestMesh][FLOW_SOL]->GetTotal_CFreeSurface();
        }
        
        if (isothermal) {
          Total_Q     = solver_container[val_iZone][FinestMesh][FLOW_SOL]->GetTotal_Q();
          Total_MaxQ  = solver_container[val_iZone][FinestMesh][FLOW_SOL]->GetTotal_MaxQ();
        }
        
        if (equiv_area) {
          Total_CEquivArea    = solver_container[val_iZone][FinestMesh][FLOW_SOL]->GetTotal_CEquivArea();
          Total_CNearFieldOF  = solver_container[val_iZone][FinestMesh][FLOW_SOL]->GetTotal_CNearFieldOF();
          
          /*--- Note that there is a redefinition of the nearfield based functionals ---*/
          Total_CEquivArea    = config[val_iZone]->GetWeightCd()*Total_CDrag + (1.0-config[val_iZone]->GetWeightCd())*Total_CEquivArea;
          Total_CNearFieldOF  = config[val_iZone]->GetWeightCd()*Total_CDrag + (1.0-config[val_iZone]->GetWeightCd())*Total_CNearFieldOF;
        }
        
        if (rotating_frame) {
          Total_CT      = solver_container[val_iZone][FinestMesh][FLOW_SOL]->GetTotal_CT();
          Total_CQ      = solver_container[val_iZone][FinestMesh][FLOW_SOL]->GetTotal_CQ();
          Total_CMerit  = solver_container[val_iZone][FinestMesh][FLOW_SOL]->GetTotal_CMerit();
        }
        
        if (aeroelastic) {
          /*--- Look over the markers being monitored and get the desired values ---*/
          for (iMarker_Monitoring = 0; iMarker_Monitoring < config[ZONE_0]->GetnMarker_Monitoring(); iMarker_Monitoring++) {
            aeroelastic_plunge[iMarker_Monitoring] = config[val_iZone]->GetAeroelastic_plunge(iMarker_Monitoring);
            aeroelastic_pitch[iMarker_Monitoring]  = config[val_iZone]->GetAeroelastic_pitch(iMarker_Monitoring);
            Surface_CLift[iMarker_Monitoring]      = solver_container[val_iZone][FinestMesh][FLOW_SOL]->GetSurface_CLift(iMarker_Monitoring);
            Surface_CDrag[iMarker_Monitoring]      = solver_container[val_iZone][FinestMesh][FLOW_SOL]->GetSurface_CDrag(iMarker_Monitoring);
            Surface_CMx[iMarker_Monitoring]        = solver_container[val_iZone][FinestMesh][FLOW_SOL]->GetSurface_CMx(iMarker_Monitoring);
            Surface_CMy[iMarker_Monitoring]        = solver_container[val_iZone][FinestMesh][FLOW_SOL]->GetSurface_CMy(iMarker_Monitoring);
            Surface_CMz[iMarker_Monitoring]        = solver_container[val_iZone][FinestMesh][FLOW_SOL]->GetSurface_CMz(iMarker_Monitoring);
          }
        }
        
        if (fluid_structure) {
          Total_CFEA  = solver_container[ZONE_1][FinestMesh][FEA_SOL]->GetTotal_CFEA();
        }
        
        /*--- Flow Residuals ---*/
        
        for (iVar = 0; iVar < nVar_Flow; iVar++)
          residual_flow[iVar] = solver_container[val_iZone][FinestMesh][FLOW_SOL]->GetRes_RMS(iVar);
        
        /*--- Turbulent residual ---*/
        
        if (turbulent) {
          for (iVar = 0; iVar < nVar_Turb; iVar++)
            residual_turbulent[iVar] = solver_container[val_iZone][FinestMesh][TURB_SOL]->GetRes_RMS(iVar);
        }
        
        /*--- Transition residual ---*/
        
        if (transition) {
          for (iVar = 0; iVar < nVar_Trans; iVar++)
            residual_transition[iVar] = solver_container[val_iZone][FinestMesh][TRANS_SOL]->GetRes_RMS(iVar);
        }
        
        /*--- Free Surface residual ---*/
        
        if (freesurface) {
          for (iVar = 0; iVar < nVar_LevelSet; iVar++)
            residual_levelset[iVar] = solver_container[val_iZone][FinestMesh][FLOW_SOL]->GetRes_RMS(nDim+1);
        }
        
        /*--- FEA residual ---*/
        
        if (fluid_structure) {
          for (iVar = 0; iVar < nVar_FEA; iVar++)
            residual_fea[iVar] = solver_container[ZONE_1][FinestMesh][FEA_SOL]->GetRes_RMS(iVar);
        }
        
        /*--- Iterations of the linear solver ---*/
        
        LinSolvIter = (unsigned long) solver_container[val_iZone][FinestMesh][FLOW_SOL]->GetIterLinSolver();
        
        /*--- Adjoint solver ---*/
        
        if (adjoint) {
          
          /*--- Adjoint solution coefficients ---*/
          
          Total_Sens_Geo   = solver_container[val_iZone][FinestMesh][ADJFLOW_SOL]->GetTotal_Sens_Geo();
          Total_Sens_Mach  = solver_container[val_iZone][FinestMesh][ADJFLOW_SOL]->GetTotal_Sens_Mach();
          Total_Sens_AoA   = solver_container[val_iZone][FinestMesh][ADJFLOW_SOL]->GetTotal_Sens_AoA();
          Total_Sens_Press = solver_container[val_iZone][FinestMesh][ADJFLOW_SOL]->GetTotal_Sens_Press();
          Total_Sens_Temp  = solver_container[val_iZone][FinestMesh][ADJFLOW_SOL]->GetTotal_Sens_Temp();
          
          /*--- Adjoint flow residuals ---*/
          
          for (iVar = 0; iVar < nVar_AdjFlow; iVar++) {
            residual_adjflow[iVar] = solver_container[val_iZone][FinestMesh][ADJFLOW_SOL]->GetRes_RMS(iVar);
          }
          
          /*--- Adjoint turbulent residuals ---*/
          
          if (turbulent) {
            if (!config[val_iZone]->GetFrozen_Visc()) {
              for (iVar = 0; iVar < nVar_AdjTurb; iVar++)
                residual_adjturbulent[iVar] = solver_container[val_iZone][FinestMesh][ADJTURB_SOL]->GetRes_RMS(iVar);
            }
          }
          
          /*--- Adjoint level set residuals ---*/
          
          if (freesurface) {
            for (iVar = 0; iVar < nVar_AdjLevelSet; iVar++)
              residual_adjlevelset[iVar] = solver_container[val_iZone][FinestMesh][ADJFLOW_SOL]->GetRes_RMS(nDim+1);
          }
          
        }
        
        break;
        
      case TNE2_EULER:     case TNE2_NAVIER_STOKES:
      case ADJ_TNE2_EULER: case ADJ_TNE2_NAVIER_STOKES:
        
        /*--- Coefficients ---*/
        
        Total_CLift       = solver_container[val_iZone][FinestMesh][TNE2_SOL]->GetTotal_CLift();
        Total_CDrag       = solver_container[val_iZone][FinestMesh][TNE2_SOL]->GetTotal_CDrag();
        Total_CSideForce  = solver_container[val_iZone][FinestMesh][TNE2_SOL]->GetTotal_CSideForce();
        Total_CEff        = solver_container[val_iZone][FinestMesh][TNE2_SOL]->GetTotal_CEff();
        Total_CMx         = solver_container[val_iZone][FinestMesh][TNE2_SOL]->GetTotal_CMx();
        Total_CMy         = solver_container[val_iZone][FinestMesh][TNE2_SOL]->GetTotal_CMy();
        Total_CMz         = solver_container[val_iZone][FinestMesh][TNE2_SOL]->GetTotal_CMz();
        Total_CFx         = solver_container[val_iZone][FinestMesh][TNE2_SOL]->GetTotal_CFx();
        Total_CFy         = solver_container[val_iZone][FinestMesh][TNE2_SOL]->GetTotal_CFy();
        Total_CFz         = solver_container[val_iZone][FinestMesh][TNE2_SOL]->GetTotal_CFz();
        if (config[val_iZone]->GetKind_Solver() == TNE2_NAVIER_STOKES) {
          Total_Q           = solver_container[val_iZone][FinestMesh][TNE2_SOL]->GetTotal_Q();
          Total_MaxQ        = solver_container[val_iZone][FinestMesh][TNE2_SOL]->GetTotal_MaxQ();
        }
        
        /*--- Residuals ---*/
        
        for (iVar = 0; iVar < nVar_TNE2; iVar++)
          residual_TNE2[iVar] = solver_container[val_iZone][FinestMesh][TNE2_SOL]->GetRes_RMS(iVar);
        
        /*--- Iterations of the linear solver ---*/
        LinSolvIter = (unsigned long) solver_container[val_iZone][FinestMesh][TNE2_SOL]->GetIterLinSolver();
        
        /*--- Adjoint solver ---*/
        if (adjoint) {
          
          /*--- Adjoint solution coefficients ---*/
          
          Total_Sens_Geo   = solver_container[val_iZone][FinestMesh][ADJTNE2_SOL]->GetTotal_Sens_Geo();
          Total_Sens_Mach  = solver_container[val_iZone][FinestMesh][ADJTNE2_SOL]->GetTotal_Sens_Mach();
          Total_Sens_AoA   = solver_container[val_iZone][FinestMesh][ADJTNE2_SOL]->GetTotal_Sens_AoA();
          Total_Sens_Press = solver_container[val_iZone][FinestMesh][ADJTNE2_SOL]->GetTotal_Sens_Press();
          Total_Sens_Temp  = solver_container[val_iZone][FinestMesh][ADJTNE2_SOL]->GetTotal_Sens_Temp();
          
          /*--- Adjoint flow residuals ---*/
          
          for (iVar = 0; iVar < nVar_AdjTNE2; iVar++) {
            residual_adjTNE2[iVar] = solver_container[val_iZone][FinestMesh][ADJTNE2_SOL]->GetRes_RMS(iVar);
          }
        }
        
        break;
        
      case WAVE_EQUATION:
        
        /*--- Wave coefficients  ---*/
        
        Total_CWave = solver_container[val_iZone][FinestMesh][WAVE_SOL]->GetTotal_CWave();
        
        /*--- Wave Residuals ---*/
        
        for (iVar = 0; iVar < nVar_Wave; iVar++) {
          residual_wave[iVar] = solver_container[val_iZone][FinestMesh][WAVE_SOL]->GetRes_RMS(iVar);
        }
        
        break;
        
      case HEAT_EQUATION:
        
        /*--- Heat coefficients  ---*/
        
        Total_CHeat = solver_container[val_iZone][FinestMesh][HEAT_SOL]->GetTotal_CHeat();
        
        /*--- Wave Residuals ---*/
        
        for (iVar = 0; iVar < nVar_Heat; iVar++) {
          residual_heat[iVar] = solver_container[val_iZone][FinestMesh][HEAT_SOL]->GetRes_RMS(iVar);
        }
        
        break;
        
      case LINEAR_ELASTICITY:
        
        /*--- FEA coefficients ---*/
        
        Total_CFEA = solver_container[val_iZone][FinestMesh][FEA_SOL]->GetTotal_CFEA();
        
        /*--- Plasma Residuals ---*/
        
        for (iVar = 0; iVar < nVar_FEA; iVar++) {
          residual_fea[iVar] = solver_container[val_iZone][FinestMesh][FEA_SOL]->GetRes_RMS(iVar);
        }
        
        break;
        
    }
    
    /*--- Header frecuency ---*/
    
    bool Unsteady = ((config[val_iZone]->GetUnsteady_Simulation() == DT_STEPPING_1ST) ||
                     (config[val_iZone]->GetUnsteady_Simulation() == DT_STEPPING_2ND));
    bool In_NoDualTime = (!DualTime_Iteration && (iExtIter % config[val_iZone]->GetWrt_Con_Freq() == 0));
    bool In_DualTime_0 = (DualTime_Iteration && (iIntIter % config[val_iZone]->GetWrt_Con_Freq_DualTime() == 0));
    bool In_DualTime_1 = (!DualTime_Iteration && Unsteady);
    bool In_DualTime_2 = (Unsteady && DualTime_Iteration && (iExtIter % config[val_iZone]->GetWrt_Con_Freq() == 0));
    bool In_DualTime_3 = (Unsteady && !DualTime_Iteration && (iExtIter % config[val_iZone]->GetWrt_Con_Freq() == 0));
    
    bool write_heads;
    if (Unsteady) write_heads = (iIntIter == 0);
    else write_heads = (((iExtIter % (config[val_iZone]->GetWrt_Con_Freq()*20)) == 0));
    
    if ((In_NoDualTime || In_DualTime_0 || In_DualTime_1) && (In_NoDualTime || In_DualTime_2 || In_DualTime_3)) {
      
      /*--- Prepare the history file output, note that the dual
       time output don't write to the history file ---*/
      if (!DualTime_Iteration) {
        
        /*--- Write the begining of the history file ---*/
        sprintf (begin, "%12d", int(iExtIter));
        
        /*--- Write the end of the history file ---*/
        sprintf (end, ", %12.10f, %12.10f\n", double(LinSolvIter), double(timeused)/(CLOCKS_PER_SEC*60.0));
        
        /*--- Write the solution and residual of the history file ---*/
        switch (config[val_iZone]->GetKind_Solver()) {
            
          case EULER : case NAVIER_STOKES: case RANS:
          case FLUID_STRUCTURE_EULER: case FLUID_STRUCTURE_NAVIER_STOKES: case FLUID_STRUCTURE_RANS:
          case ADJ_EULER: case ADJ_NAVIER_STOKES: case ADJ_RANS:
          case ADJ_TNE2_EULER: case ADJ_TNE2_NAVIER_STOKES:
            
            /*--- Direct coefficients ---*/
            sprintf (direct_coeff, ", %12.10f, %12.10f, %12.10f, %12.10f, %12.10f, %12.10f, %12.10f, %12.10f, %12.10f, %12.10f",
                     Total_CLift, Total_CDrag, Total_CSideForce, Total_CMx, Total_CMy, Total_CMz, Total_CFx, Total_CFy,
                     Total_CFz, Total_CEff);
            if (isothermal)
              sprintf (direct_coeff, ", %12.10f, %12.10f, %12.10f, %12.10f, %12.10f, %12.10f, %12.10f, %12.10f, %12.10f, %12.10f, %12.10f, %12.10f", Total_CLift, Total_CDrag, Total_CSideForce, Total_CMx, Total_CMy,
                       Total_CMz, Total_CFx, Total_CFy, Total_CFz, Total_CEff, Total_Q, Total_MaxQ);
            if (equiv_area)
              sprintf (direct_coeff, ", %12.10f, %12.10f, %12.10f, %12.10f, %12.10f, %12.10f, %12.10f, %12.10f, %12.10f, %12.10f, %12.10f, %12.10f", Total_CLift, Total_CDrag, Total_CSideForce, Total_CMx, Total_CMy,
                       Total_CMz, Total_CFx, Total_CFy, Total_CFz, Total_CEff, Total_CEquivArea, Total_CNearFieldOF);
            if (rotating_frame)
              sprintf (direct_coeff, ", %12.10f, %12.10f, %12.10f, %12.10f, %12.10f, %12.10f, %12.10f, %12.10f, %12.10f, %12.10f, %12.10f, %12.10f, %12.10f", Total_CLift, Total_CDrag, Total_CSideForce, Total_CMx,
                       Total_CMy, Total_CMz, Total_CFx, Total_CFy, Total_CFz, Total_CEff, Total_CMerit, Total_CT, Total_CQ);
            if (aeroelastic) {
              sprintf (direct_coeff, ", %12.10f, %12.10f, %12.10f, %12.10f, %12.10f, %12.10f, %12.10f, %12.10f, %12.10f, %12.10f", Total_CLift, Total_CDrag, Total_CSideForce, Total_CMx,
                       Total_CMy, Total_CMz, Total_CFx, Total_CFy, Total_CFz, Total_CEff);
              for (iMarker_Monitoring = 0; iMarker_Monitoring < config[ZONE_0]->GetnMarker_Monitoring(); iMarker_Monitoring++) {
                //Append one by one the surface coeff to direct coeff. (Think better way do this, maybe use string)
                sprintf(surface_coeff, ", %12.10f",aeroelastic_plunge[iMarker_Monitoring]);
                strcat(direct_coeff, surface_coeff);
                sprintf(surface_coeff, ", %12.10f",aeroelastic_pitch[iMarker_Monitoring]);
                strcat(direct_coeff, surface_coeff);
                sprintf(surface_coeff, ", %12.10f",Surface_CLift[iMarker_Monitoring]);
                strcat(direct_coeff, surface_coeff);
                sprintf(surface_coeff, ", %12.10f",Surface_CDrag[iMarker_Monitoring]);
                strcat(direct_coeff, surface_coeff);
                sprintf(surface_coeff, ", %12.10f",Surface_CMx[iMarker_Monitoring]);
                strcat(direct_coeff, surface_coeff);
                sprintf(surface_coeff, ", %12.10f",Surface_CMy[iMarker_Monitoring]);
                strcat(direct_coeff, surface_coeff);
                sprintf(surface_coeff, ", %12.10f",Surface_CMz[iMarker_Monitoring]);
                strcat(direct_coeff, surface_coeff);
              }
            }
            if (freesurface) {
              sprintf (direct_coeff, ", %12.10f, %12.10f, %12.10f, %12.10f, %12.10f, %12.10f, %12.10f, %12.10f, %12.10f, %12.10f, %12.10f", Total_CLift, Total_CDrag, Total_CSideForce, Total_CMx, Total_CMy, Total_CMz, Total_CFx, Total_CFy,
                       Total_CFz, Total_CEff, Total_CFreeSurface);
            }
            if (fluid_structure)
              sprintf (direct_coeff, ", %12.10f, %12.10f, %12.10f, %12.10f, %12.10f, %12.10f, %12.10f, %12.10f, %12.10f, %12.10f, %12.10f", Total_CLift, Total_CDrag, Total_CSideForce, Total_CMx, Total_CMy, Total_CMz,
                       Total_CFx, Total_CFy, Total_CFz, Total_CEff, Total_CFEA);
            
            /*--- Flow residual ---*/
            if (nDim == 2) {
              if (compressible) sprintf (flow_resid, ", %12.10f, %12.10f, %12.10f, %12.10f, %12.10f", log10 (residual_flow[0]), log10 (residual_flow[1]), log10 (residual_flow[2]), log10 (residual_flow[3]), dummy );
              if (incompressible || freesurface) sprintf (flow_resid, ", %12.10f, %12.10f, %12.10f, %12.10f, %12.10f", log10 (residual_flow[0]), log10 (residual_flow[1]), log10 (residual_flow[2]), dummy, dummy );
            }
            else {
              if (compressible) sprintf (flow_resid, ", %12.10f, %12.10f, %12.10f, %12.10f, %12.10f", log10 (residual_flow[0]), log10 (residual_flow[1]), log10 (residual_flow[2]), log10 (residual_flow[3]), log10 (residual_flow[4]) );
              if (incompressible || freesurface) sprintf (flow_resid, ", %12.10f, %12.10f, %12.10f, %12.10f, %12.10f", log10 (residual_flow[0]), log10 (residual_flow[1]), log10 (residual_flow[2]), log10 (residual_flow[3]), dummy );
            }
            
            /*--- Turbulent residual ---*/
            if (turbulent){
              switch(nVar_Turb) {
                case 1: sprintf (turb_resid, ", %12.10f", log10 (residual_turbulent[0])); break;
                case 2: sprintf (turb_resid, ", %12.10f, %12.10f", log10(residual_turbulent[0]), log10(residual_turbulent[1])); break;
              }
            }
            
            /*--- Transition residual ---*/
            if (transition){
              sprintf (trans_resid, ", %12.10f, %12.10f", log10(residual_transition[0]), log10(residual_transition[1]));
            }
            
            /*--- Free surface residual ---*/
            if (freesurface) {
              sprintf (levelset_resid, ", %12.10f", log10 (residual_levelset[0]));
            }
            
            /*--- Fluid structure residual ---*/
            if (fluid_structure) {
              if (nDim == 2) sprintf (levelset_resid, ", %12.10f, %12.10f, 0.0", log10 (residual_fea[0]), log10 (residual_fea[1]));
              else sprintf (levelset_resid, ", %12.10f, %12.10f, %12.10f", log10 (residual_fea[0]), log10 (residual_fea[1]), log10 (residual_fea[2]));
            }
            
            if (adjoint) {
              
              /*--- Adjoint coefficients ---*/
              sprintf (adjoint_coeff, ", %12.10f, %12.10f, %12.10f, %12.10f, %12.10f, 0.0", Total_Sens_Geo, Total_Sens_Mach, Total_Sens_AoA, Total_Sens_Press, Total_Sens_Temp);
              
              /*--- Adjoint flow residuals ---*/
              if (nDim == 2) {
                if (compressible) sprintf (adj_flow_resid, ", %12.10f, %12.10f, %12.10f, %12.10f, 0.0", log10 (residual_adjflow[0]),log10 (residual_adjflow[1]),log10 (residual_adjflow[2]),log10 (residual_adjflow[3]) );
                if (incompressible || freesurface) sprintf (adj_flow_resid, ", %12.10f, %12.10f, %12.10f, 0.0, 0.0", log10 (residual_adjflow[0]),log10 (residual_adjflow[1]),log10 (residual_adjflow[2]) );
              }
              else {
                if (compressible) sprintf (adj_flow_resid, ", %12.10f, %12.10f, %12.10f, %12.10f, %12.10f", log10 (residual_adjflow[0]),log10 (residual_adjflow[1]),log10 (residual_adjflow[2]),log10 (residual_adjflow[3]), log10 (residual_adjflow[4]) );
                if (incompressible || freesurface) sprintf (adj_flow_resid, ", %12.10f, %12.10f, %12.10f, %12.10f, 0.0", log10 (residual_adjflow[0]),log10 (residual_adjflow[1]),log10 (residual_adjflow[2]),log10 (residual_adjflow[3]) );
              }
              
              /*--- Adjoint turbulent residuals ---*/
              if (turbulent)
                if (!config[val_iZone]->GetFrozen_Visc())
                  sprintf (adj_turb_resid, ", %12.10f", log10 (residual_adjturbulent[0]));
              
              /*--- Adjoint free surface residuals ---*/
              if (freesurface) sprintf (adj_levelset_resid, ", %12.10f", log10 (residual_adjlevelset[0]));
            }
            
            break;
            
          case TNE2_EULER : case TNE2_NAVIER_STOKES:
            
            /*--- Direct coefficients ---*/
            if (config[val_iZone]->GetKind_Solver() == TNE2_NAVIER_STOKES)
              sprintf (direct_coeff, ", %12.10f, %12.10f, %12.10f, %12.10f, %12.10f, %12.10f, %12.10f, %12.10f, %12.10f, %12.10f, %12.10f, %12.10f",
                       Total_CLift, Total_CDrag, Total_CSideForce, Total_CMx,
                       Total_CMy, Total_CMz, Total_CFx, Total_CFy, Total_CFz,
                       Total_CEff, Total_Q, Total_MaxQ);
            else
              sprintf (direct_coeff, ", %12.10f, %12.10f, %12.10f, %12.10f, %12.10f, %12.10f, %12.10f, %12.10f, %12.10f, %12.10f",
                       Total_CLift, Total_CDrag, Total_CSideForce, Total_CMx,
                       Total_CMy, Total_CMz, Total_CFx, Total_CFy, Total_CFz,
                       Total_CEff);
            
            /*--- Direct problem residual ---*/
            for (iVar = 0; iVar < nSpecies+nDim+2; iVar++) {
              sprintf (resid_aux, ", %12.10f", log10 (residual_TNE2[iVar]));
              if (iVar == 0) strcpy(flow_resid, resid_aux);
              else strcat(flow_resid, resid_aux);
            }
            
            if (adjoint) {
              
              /*--- Adjoint coefficients ---*/
              sprintf (adjoint_coeff, ", %12.10f, %12.10f, %12.10f, %12.10f, %12.10f, 0.0", Total_Sens_Geo, Total_Sens_Mach, Total_Sens_AoA, Total_Sens_Press, Total_Sens_Temp);
              
              /*--- Adjoint flow residuals ---*/
              for (iVar = 0; iVar < nSpecies+nDim+2; iVar++) {
                sprintf (resid_aux, ", %12.10f", log10 (residual_adjTNE2[iVar]));
                if (iVar == 0) strcpy(adj_flow_resid, resid_aux);
                else strcat(adj_flow_resid, resid_aux);
              }
            }
            
            break;
            
          case WAVE_EQUATION:
            
            sprintf (direct_coeff, ", %12.10f", Total_CWave);
            sprintf (wave_resid, ", %12.10f, %12.10f, %12.10f, %12.10f, %12.10f", log10 (residual_wave[0]), log10 (residual_wave[1]), dummy, dummy, dummy );
            
            break;
            
          case HEAT_EQUATION:
            
            sprintf (direct_coeff, ", %12.10f", Total_CHeat);
            sprintf (heat_resid, ", %12.10f, %12.10f, %12.10f, %12.10f, %12.10f", log10 (residual_heat[0]), dummy, dummy, dummy, dummy );
            
            break;
            
          case LINEAR_ELASTICITY:
            
            sprintf (direct_coeff, ", %12.10f", Total_CFEA);
            sprintf (fea_resid, ", %12.10f, %12.10f, %12.10f, %12.10f, %12.10f", log10 (residual_fea[0]), dummy, dummy, dummy, dummy );
            
            break;
            
        }
      }
      
      /*--- Write the screen header---*/
      if ((write_heads) && !(!DualTime_Iteration && Unsteady)) {
        
        if (!Unsteady) {
          switch (config[val_iZone]->GetKind_Solver()) {
            case EULER :                  case NAVIER_STOKES:
            case FLUID_STRUCTURE_EULER :  case FLUID_STRUCTURE_NAVIER_STOKES:
              cout << endl << " Min Delta Time: " << solver_container[val_iZone][FinestMesh][FLOW_SOL]->GetMin_Delta_Time()<<
              ". Max Delta Time: " << solver_container[val_iZone][FinestMesh][FLOW_SOL]->GetMax_Delta_Time() << ".";
              break;
              
            case TNE2_EULER: case TNE2_NAVIER_STOKES:
            case ADJ_TNE2_EULER: case ADJ_TNE2_NAVIER_STOKES:
              cout << endl << " Min Delta Time: " << solver_container[val_iZone][MESH_0][TNE2_SOL]->GetMin_Delta_Time()<< ". Max Delta Time: " << solver_container[val_iZone][MESH_0][TNE2_SOL]->GetMax_Delta_Time() << ".";
              break;
          }
        }
        else {
          if (flow) {
            cout << endl << " Min DT: " << solver_container[val_iZone][FinestMesh][FLOW_SOL]->GetMin_Delta_Time()<<
            ". Max DT: " << solver_container[val_iZone][FinestMesh][FLOW_SOL]->GetMax_Delta_Time() <<
            ". Dual Time step: " << config[val_iZone]->GetDelta_UnstTimeND() << ".";
          }
          else {
            cout << endl << " Dual Time step: " << config[val_iZone]->GetDelta_UnstTimeND() << ".";
          }
        }
        
        switch (config[val_iZone]->GetKind_Solver()) {
          case EULER :                  case NAVIER_STOKES:
          case FLUID_STRUCTURE_EULER :  case FLUID_STRUCTURE_NAVIER_STOKES:
            
            /*--- Visualize the maximum residual ---*/
            cout << endl << " Maximum residual: " << log10(solver_container[val_iZone][FinestMesh][FLOW_SOL]->GetRes_Max(0))
            <<", located at point "<< solver_container[val_iZone][FinestMesh][FLOW_SOL]->GetPoint_Max(0) << "." << endl;
            
            if (!Unsteady) cout << endl << " Iter" << "    Time(s)";
            else cout << endl << " IntIter" << " ExtIter";
            
            if (!fluid_structure) {
              if (incompressible) cout << "   Res[Press]" << "     Res[Velx]" << "   CLift(Total)" << "   CDrag(Total)" << endl;
              else if (freesurface) cout << "   Res[Press]" << "     Res[Dist]" << "   CLift(Total)" << "     CLevelSet" << endl;
              else if (rotating_frame && nDim == 3) cout << "     Res[Rho]" << "     Res[RhoE]" << " CThrust(Total)" << " CTorque(Total)" << endl;
              else if (aeroelastic) cout << "     Res[Rho]" << "     Res[RhoE]" << "   CLift(Total)" << "   CDrag(Total)" << "         plunge" << "          pitch" << endl;
              else if (equiv_area) cout << "     Res[Rho]" << "   CLift(Total)" << "   CDrag(Total)" << "    CPress(N-F)" << endl;
              else cout << "     Res[Rho]" << "     Res[RhoE]" << "   CLift(Total)" << "   CDrag(Total)" << endl;
            }
            else if (fluid_structure) cout << "     Res[Rho]" << "   Res[Displx]" << "   CLift(Total)" << "   CDrag(Total)" << endl;
            
            break;
            
          case TNE2_EULER :  case TNE2_NAVIER_STOKES:
            
            /*--- Visualize the maximum residual ---*/
            cout << endl << " Maximum residual: " << log10(solver_container[val_iZone][FinestMesh][TNE2_SOL]->GetRes_Max(0))
            <<", located at point "<< solver_container[val_iZone][FinestMesh][TNE2_SOL]->GetPoint_Max(0) << "." << endl;
            
            if (!Unsteady) cout << endl << " Iter" << "    Time(s)";
            else cout << endl << " IntIter" << " ExtIter";
            
            cout << "     Res[Rho]" << "     Res[RhoE]" << "   Res[RhoEve]" << "   CDrag(Total)";
            if (config[val_iZone]->GetKind_Solver() == TNE2_NAVIER_STOKES)
              cout << "   Max qdot" << endl;
            else cout << endl;
            break;
            
          case RANS : case FLUID_STRUCTURE_RANS:
            
            /*--- Visualize the maximum residual ---*/
            cout << endl << " Maximum residual: " << log10(solver_container[val_iZone][FinestMesh][FLOW_SOL]->GetRes_Max(0))
            <<", located at point "<< solver_container[val_iZone][FinestMesh][FLOW_SOL]->GetPoint_Max(0) << "." << endl;
            
            if (!Unsteady) cout << endl << " Iter" << "    Time(s)";
            else cout << endl << " IntIter" << " ExtIter";
            if (incompressible || freesurface) cout << "   Res[Press]";
            else cout << "      Res[Rho]";
            
            switch (config[val_iZone]->GetKind_Turb_Model()){
              case SA:	cout << "       Res[nu]"; break;
              case ML:	cout << "       Res[nu]"; break;
              case SST:	cout << "     Res[kine]" << "     Res[omega]"; break;
            }
            
            if (transition) { cout << "      Res[Int]" << "       Res[Re]"; }
            if (rotating_frame && nDim == 3 ) cout << "   CThrust(Total)" << "   CTorque(Total)" << endl;
            if (aeroelastic) cout << "     plunge" << "     pitch" << endl;
            else cout << "   CLift(Total)"   << "   CDrag(Total)"   << endl;
            break;
            
          case WAVE_EQUATION :
            if (!Unsteady) cout << endl << " Iter" << "    Time(s)";
            else cout << endl << " IntIter" << "  ExtIter";
            
            cout << "      Res[Wave]" << "   CWave(Total)"<<  endl;
            break;
            
          case HEAT_EQUATION :
            if (!Unsteady) cout << endl << " Iter" << "    Time(s)";
            else cout << endl << " IntIter" << "  ExtIter";
            
            cout << "      Res[Heat]" << "   CHeat(Total)"<<  endl;
            break;
            
          case LINEAR_ELASTICITY :
            if (!Unsteady) cout << endl << " Iter" << "    Time(s)";
            else cout << endl << " IntIter" << "  ExtIter";
            
            if (nDim == 2) cout << "    Res[Displx]" << "    Res[Disply]" << "   CFEA(Total)"<<  endl;
            if (nDim == 3) cout << "    Res[Displx]" << "    Res[Disply]" << "    Res[Displz]" << "   CFEA(Total)"<<  endl;
            break;
            
          case ADJ_EULER :              case ADJ_NAVIER_STOKES :
            
            /*--- Visualize the maximum residual ---*/
            cout << endl << " Maximum residual: " << log10(solver_container[val_iZone][FinestMesh][ADJFLOW_SOL]->GetRes_Max(0))
            <<", located at point "<< solver_container[val_iZone][FinestMesh][ADJFLOW_SOL]->GetPoint_Max(0) << "." << endl;
            
            if (!Unsteady) cout << endl << " Iter" << "    Time(s)";
            else cout << endl << " IntIter" << "  ExtIter";
            
            if (incompressible || freesurface) cout << "   Res[Psi_Press]" << "   Res[Psi_Velx]";
            else cout << "   Res[Psi_Rho]" << "     Res[Psi_E]";
            cout << "     Sens_Geo" << "    Sens_Mach" << endl;
            
            if (freesurface) {
              cout << "   Res[Psi_Press]" << "   Res[Psi_Dist]" << "    Sens_Geo" << "   Sens_Mach" << endl;
            }
            break;
            
          case ADJ_RANS :
            
            /*--- Visualize the maximum residual ---*/
            cout << endl << " Maximum residual: " << log10(solver_container[val_iZone][FinestMesh][ADJFLOW_SOL]->GetRes_Max(0))
            <<", located at point "<< solver_container[val_iZone][FinestMesh][ADJFLOW_SOL]->GetPoint_Max(0) << "." << endl;
            
            if (!Unsteady) cout << endl << " Iter" << "    Time(s)";
            else cout << endl << " IntIter" << "  ExtIter";
            
            if (incompressible || freesurface) cout << "     Res[Psi_Press]";
            else cout << "     Res[Psi_Rho]";
            
            if (!config[val_iZone]->GetFrozen_Visc()) {
              cout << "      Res[Psi_nu]";
            }
            else {
              if (incompressible || freesurface) cout << "   Res[Psi_Velx]";
              else cout << "     Res[Psi_E]";
            }
            cout << "     Sens_Geo" << "    Sens_Mach" << endl;
            
            if (freesurface) {
              cout << "   Res[Psi_Press]" << "   Res[Psi_Dist]" << "    Sens_Geo" << "   Sens_Mach" << endl;
            }
            break;
            
          case ADJ_TNE2_EULER :              case ADJ_TNE2_NAVIER_STOKES :
            
            /*--- Visualize the maximum residual ---*/
            cout << endl << " Maximum residual: " << log10(solver_container[val_iZone][FinestMesh][ADJTNE2_SOL]->GetRes_Max(0))
            <<", located at point "<< solver_container[val_iZone][FinestMesh][ADJTNE2_SOL]->GetPoint_Max(0) << "." << endl;
            
            if (!Unsteady) cout << endl << " Iter" << "    Time(s)";
            else cout << endl << " IntIter" << "  ExtIter";
            
            cout << "   Res[Psi_Rho]" << "     Res[Psi_E]" << "   Res[Psi_Eve]" << "     Sens_Geo" << "    Sens_Mach" << endl;
            
            break;
            
        }
        
      }
      
      /*--- Write the solution on the screen and history file ---*/
      cout.precision(6);
      cout.setf(ios::fixed,ios::floatfield);
      
      if (!Unsteady) {
        cout.width(5); cout << iExtIter;
        cout.width(11); cout << double(timeiter)/CLOCKS_PER_SEC;
        
      } else {
        cout.width(8); cout << iIntIter;
        cout.width(8); cout << iExtIter;
      }
      
      switch (config[val_iZone]->GetKind_Solver()) {
        case EULER : case NAVIER_STOKES:
        case FLUID_STRUCTURE_EULER: case FLUID_STRUCTURE_NAVIER_STOKES:
          
          if (!DualTime_Iteration) {
            if (compressible) ConvHist_file[0] << begin << direct_coeff << flow_resid;
            if (incompressible) ConvHist_file[0] << begin << direct_coeff << flow_resid;
            if (freesurface) ConvHist_file[0] << begin << direct_coeff << flow_resid << levelset_resid << end;
            if (fluid_structure) ConvHist_file[0] << fea_resid;
            ConvHist_file[0] << end;
            ConvHist_file[0].flush();
          }
          
          cout.precision(6);
          cout.setf(ios::fixed,ios::floatfield);
          cout.width(13); cout << log10(residual_flow[0]);
          if (!fluid_structure && !equiv_area) {
            if (compressible) {
              if (nDim == 2 ) { cout.width(14); cout << log10(residual_flow[3]); }
              else { cout.width(14); cout << log10(residual_flow[4]); }
            }
            if (incompressible) { cout.width(14); cout << log10(residual_flow[1]); }
            if (freesurface) { cout.width(14); cout << log10(residual_levelset[0]); }
          }
          else if (fluid_structure) { cout.width(14); cout << log10(residual_fea[0]); }
          
          if (rotating_frame && nDim == 3 ) {
            cout.setf(ios::scientific,ios::floatfield);
            cout.width(15); cout << Total_CT;
            cout.width(15); cout << Total_CQ;
            cout.unsetf(ios_base::floatfield);
          }
          else if (equiv_area) { cout.width(15); cout << Total_CLift; cout.width(15); cout << Total_CDrag; cout.width(15);
            cout.precision(4);
            cout.setf(ios::scientific,ios::floatfield);
            cout << Total_CNearFieldOF; }
          else if (freesurface) { cout.width(15); cout << Total_CLift; cout.width(15); cout << Total_CFreeSurface; }
          else { cout.width(15); cout << min(1000.0,max(-1000.0, Total_CLift)); cout.width(15); cout << min(1000.0,max(-1000.0, Total_CDrag)); }
          if (aeroelastic) {
            cout.setf(ios::scientific,ios::floatfield);
            cout.width(15); cout << aeroelastic_plunge[0]; //Only output the first marker being monitored to the console.
            cout.width(15); cout << aeroelastic_pitch[0];
            cout.unsetf(ios_base::floatfield);
          }
          cout << endl;
          
          break;
          
        case RANS :
          
          if (!DualTime_Iteration) {
            ConvHist_file[0] << begin << direct_coeff << flow_resid << turb_resid << end;
            ConvHist_file[0].flush();
          }
          
          cout.precision(6);
          cout.setf(ios::fixed,ios::floatfield);
          
          if (incompressible || freesurface) cout.width(13);
          else  cout.width(14);
          cout << log10(residual_flow[0]);
          
          switch(nVar_Turb) {
            case 1: cout.width(14); cout << log10(residual_turbulent[0]); break;
            case 2: cout.width(14); cout << log10(residual_turbulent[0]);
              cout.width(15); cout << log10(residual_turbulent[1]); break;
          }
          
          if (transition) { cout.width(14); cout << log10(residual_transition[0]); cout.width(14); cout << log10(residual_transition[1]); }
          
          if (rotating_frame  && nDim == 3 ) {
            cout.setf(ios::scientific,ios::floatfield);
            cout.width(15); cout << Total_CT; cout.width(15);
            cout << Total_CQ;
            cout.unsetf(ios_base::floatfield);
          }
          else { cout.width(15); cout << min(1000.0,max(-1000.0, Total_CLift)); cout.width(15); cout << min(1000.0,max(-1000.0, Total_CDrag)); }
          if (aeroelastic) {
            cout.setf(ios::scientific,ios::floatfield);
            cout.width(15); cout << aeroelastic_plunge[0]; //Only output the first marker being monitored to the console.
            cout.width(15); cout << aeroelastic_pitch[0];
            cout.unsetf(ios_base::floatfield);
          }
          cout << endl;
          
          if (freesurface) {
            if (!DualTime_Iteration) {
              ConvHist_file[0] << begin << direct_coeff << flow_resid << levelset_resid << end;
              ConvHist_file[0].flush();
            }
            
            cout.precision(6);
            cout.setf(ios::fixed,ios::floatfield);
            cout.width(13); cout << log10(residual_flow[0]);
            cout.width(14); cout << log10(residual_levelset[0]);
            cout.width(15); cout << Total_CLift;
            cout.width(14); cout << Total_CFreeSurface;
            
            cout << endl;
          }
          
          break;
          
        case TNE2_EULER : case TNE2_NAVIER_STOKES:
          
          if (!DualTime_Iteration) {
            ConvHist_file[0] << begin << direct_coeff << flow_resid;
            ConvHist_file[0] << end;
            ConvHist_file[0].flush();
          }
          
          cout.precision(6);
          cout.setf(ios::fixed,ios::floatfield);
          cout.width(13); cout << log10(residual_TNE2[0]);
          cout.width(14); cout << log10(residual_TNE2[nSpecies+nDim]);
          cout.width(14); cout << log10(residual_TNE2[nSpecies+nDim+1]);
          cout.width(15); cout << Total_CDrag;
          if (config[val_iZone]->GetKind_Solver()==TNE2_NAVIER_STOKES) {
            cout.precision(1);
            cout.width(11); cout << Total_MaxQ;
          }
          cout << endl;
          break;
          
        case WAVE_EQUATION:
          
          if (!DualTime_Iteration) {
            ConvHist_file[0] << begin << wave_coeff << wave_resid << end;
            ConvHist_file[0].flush();
          }
          
          cout.precision(6);
          cout.setf(ios::fixed,ios::floatfield);
          cout.width(14); cout << log10(residual_wave[0]);
          cout.width(14); cout << Total_CWave;
          cout << endl;
          break;
          
        case HEAT_EQUATION:
          
          if (!DualTime_Iteration) {
            ConvHist_file[0] << begin << heat_coeff << heat_resid << end;
            ConvHist_file[0].flush();
          }
          
          cout.precision(6);
          cout.setf(ios::fixed,ios::floatfield);
          cout.width(14); cout << log10(residual_heat[0]);
          cout.width(14); cout << Total_CHeat;
          cout << endl;
          break;
          
        case LINEAR_ELASTICITY:
          
          if (!DualTime_Iteration) {
            ConvHist_file[0] << begin << fea_coeff << fea_resid << end;
            ConvHist_file[0].flush();
          }
          
          cout.precision(6);
          cout.setf(ios::fixed,ios::floatfield);
          cout.width(15); cout << log10(residual_fea[0]);
          cout.width(15); cout << log10(residual_fea[1]);
          if (nDim == 3) { cout.width(15); cout << log10(residual_fea[2]); }
          cout.precision(4);
          cout.setf(ios::scientific,ios::floatfield);
          cout.width(14); cout << Total_CFEA;
          cout << endl;
          break;
          
        case ADJ_EULER :              case ADJ_NAVIER_STOKES :
          
          if (!DualTime_Iteration) {
            ConvHist_file[0] << begin << adjoint_coeff << adj_flow_resid << end;
            ConvHist_file[0].flush();
          }
          
          cout.precision(6);
          cout.setf(ios::fixed,ios::floatfield);
          if (compressible) {
            cout.width(15); cout << log10(residual_adjflow[0]);
            cout.width(15); cout << log10(residual_adjflow[nDim+1]);
          }
          if (incompressible || freesurface) {
            cout.width(17); cout << log10(residual_adjflow[0]);
            cout.width(16); cout << log10(residual_adjflow[1]);
          }
          cout.precision(4);
          cout.setf(ios::scientific,ios::floatfield);
          cout.width(14); cout << Total_Sens_Geo;
          cout.width(14); cout << Total_Sens_Mach;
          cout << endl;
          cout.unsetf(ios_base::floatfield);
          
          if (freesurface) {
            if (!DualTime_Iteration) {
              ConvHist_file[0] << begin << adjoint_coeff << adj_flow_resid << adj_levelset_resid << end;
              ConvHist_file[0].flush();
            }
            
            cout.precision(6);
            cout.setf(ios::fixed,ios::floatfield);
            cout.width(17); cout << log10(residual_adjflow[0]);
            cout.width(16); cout << log10(residual_adjlevelset[0]);
            cout.precision(3);
            cout.setf(ios::scientific,ios::floatfield);
            cout.width(12); cout << Total_Sens_Geo;
            cout.width(12); cout << Total_Sens_Mach;
            cout.unsetf(ios_base::floatfield);
            cout << endl;
          }
          
          break;
          
        case ADJ_RANS :
          
          if (!DualTime_Iteration) {
            ConvHist_file[0] << begin << adjoint_coeff << adj_flow_resid;
            if (!config[val_iZone]->GetFrozen_Visc())
              ConvHist_file[0] << adj_turb_resid;
            ConvHist_file[0] << end;
            ConvHist_file[0].flush();
          }
          
          cout.precision(6);
          cout.setf(ios::fixed,ios::floatfield);
          cout.width(17); cout << log10(residual_adjflow[0]);
          if (!config[val_iZone]->GetFrozen_Visc()) {
            cout.width(17); cout << log10(residual_adjturbulent[0]);
          }
          else {
            if (compressible) {
              if (geometry[val_iZone][FinestMesh]->GetnDim() == 2 ) { cout.width(15); cout << log10(residual_adjflow[3]); }
              else { cout.width(15); cout << log10(residual_adjflow[4]); }
            }
            if (incompressible || freesurface) {
              cout.width(15); cout << log10(residual_adjflow[1]);
            }
          }
          cout.precision(4);
          cout.setf(ios::scientific,ios::floatfield);
          cout.width(14); cout << Total_Sens_Geo;
          cout.width(14); cout << Total_Sens_Mach;
          cout << endl;
          cout.unsetf(ios_base::floatfield);
          if (freesurface) {
            if (!DualTime_Iteration) {
              ConvHist_file[0] << begin << adjoint_coeff << adj_flow_resid << adj_levelset_resid;
              ConvHist_file[0] << end;
              ConvHist_file[0].flush();
            }
            
            cout.precision(6);
            cout.setf(ios::fixed,ios::floatfield);
            cout.width(17); cout << log10(residual_adjflow[0]);
            cout.width(16); cout << log10(residual_adjlevelset[0]);
            
            cout.precision(4);
            cout.setf(ios::scientific,ios::floatfield);
            cout.width(12); cout << Total_Sens_Geo;
            cout.width(12); cout << Total_Sens_Mach;
            cout << endl;
            cout.unsetf(ios_base::floatfield);
          }
          
          break;
          
        case ADJ_TNE2_EULER :              case ADJ_TNE2_NAVIER_STOKES :
          
          cout.precision(6);
          cout.setf(ios::fixed,ios::floatfield);
          cout.width(15); cout << log10(residual_adjTNE2[0]);
          cout.width(15); cout << log10(residual_adjTNE2[nSpecies+nDim]);
          cout.width(15); cout << log10(residual_adjTNE2[nSpecies+nDim+1]);

          cout.precision(4);
          cout.setf(ios::scientific,ios::floatfield);
          cout.width(14); cout << Total_Sens_Geo;
          cout.width(14); cout << Total_Sens_Mach;
          cout << endl;
          cout.unsetf(ios_base::floatfield);
          
          break;

          
      }
      cout.unsetf(ios::fixed);
      
      delete [] residual_flow;
      delete [] residual_levelset;
      delete [] residual_TNE2;
      delete [] residual_turbulent;
      delete [] residual_transition;
      delete [] residual_wave;
      delete [] residual_fea;
      delete [] residual_heat;
      
      delete [] residual_adjflow;
      delete [] residual_adjTNE2;
      delete [] residual_adjlevelset;
      delete [] residual_adjturbulent;
      
      delete [] Surface_CLift;
      delete [] Surface_CDrag;
      delete [] Surface_CMx;
      delete [] Surface_CMy;
      delete [] Surface_CMz;
      
    }
  }
}

void COutput::SetResult_Files(CSolver ****solver_container, CGeometry ***geometry, CConfig **config,
                              unsigned long iExtIter, unsigned short val_nZone) {
  
  int rank = MASTER_NODE;
#ifndef NO_MPI
  rank = MPI::COMM_WORLD.Get_rank();
#endif
  
  unsigned short iZone;
  
  for (iZone = 0; iZone < val_nZone; iZone++) {
    
    /*--- Flags identifying the types of files to be written. ---*/
    bool Wrt_Vol = config[iZone]->GetWrt_Vol_Sol();
    bool Wrt_Srf = config[iZone]->GetWrt_Srf_Sol();
    
#ifndef NO_MPI
    /*--- Do not merge the volume solutions if we are running in parallel.
     Force the use of SU2_SOL to merge the volume sols in this case. ---*/
    int size = MPI::COMM_WORLD.Get_size();
    if (size > SINGLE_NODE) {
      Wrt_Vol = false;
      Wrt_Srf = false;
    }
#endif
    
    bool Wrt_Csv = config[iZone]->GetWrt_Csv_Sol();
    bool Wrt_Rst = config[iZone]->GetWrt_Restart();
    
    switch (config[iZone]->GetKind_Solver()) {
        
      case EULER : case NAVIER_STOKES : case RANS :
      case FLUID_STRUCTURE_EULER : case FLUID_STRUCTURE_NAVIER_STOKES : case FLUID_STRUCTURE_RANS:
        
        if (Wrt_Csv) SetSurfaceCSV_Flow(config[iZone], geometry[iZone][MESH_0], solver_container[iZone][MESH_0][FLOW_SOL], iExtIter, iZone);
        break;
        
      case TNE2_EULER : case TNE2_NAVIER_STOKES :
        
        if (Wrt_Csv) SetSurfaceCSV_Flow(config[iZone], geometry[iZone][MESH_0], solver_container[iZone][MESH_0][TNE2_SOL], iExtIter, iZone);
        break;
        
      case ADJ_EULER : case ADJ_NAVIER_STOKES : case ADJ_RANS :
        if (Wrt_Csv) SetSurfaceCSV_Adjoint(config[iZone], geometry[iZone][MESH_0], solver_container[iZone][MESH_0][ADJFLOW_SOL], solver_container[iZone][MESH_0][FLOW_SOL], iExtIter, iZone);
        break;
        
      case LIN_EULER : case LIN_NAVIER_STOKES :
        if (Wrt_Csv) SetSurfaceCSV_Linearized(config[iZone], geometry[iZone][MESH_0], solver_container[iZone][MESH_0][LINFLOW_SOL], config[iZone]->GetSurfLinCoeff_FileName(), iExtIter);
        break;
    }
    
    /*--- Get the file output format ---*/
    
    unsigned short FileFormat = config[iZone]->GetOutput_FileFormat();
    
    bool dynamic_mesh = (config[iZone]->GetUnsteady_Simulation() &&
                         config[iZone]->GetGrid_Movement());
    
    /*--- Merge the node coordinates and connectivity, if necessary. This
     is only performed if a volume solution file is requested, and it
     is active by default. ---*/
    
    if (Wrt_Vol || Wrt_Srf)
      MergeConnectivity(config[iZone], geometry[iZone][MESH_0], iZone);
    
    /*--- Merge coordinates of all grid nodes (excluding ghost points).
     The grid coordinates are always merged and included first in the
     restart files. ---*/
    
    MergeCoordinates(config[iZone], geometry[iZone][MESH_0]);
    
    if (rank == MASTER_NODE) {
      
      if (FileFormat == CGNS_SOL) {
        SetCGNS_Coordinates(config[iZone], geometry[iZone][MESH_0], iZone);
        if (!wrote_base_file || dynamic_mesh)
          DeallocateCoordinates(config[iZone], geometry[iZone][MESH_0]);
      } else if (FileFormat == TECPLOT_BINARY) {
        SetTecplot_Mesh(config[iZone], geometry[iZone][MESH_0], iZone);
        SetTecplot_SurfaceMesh(config[iZone], geometry[iZone][MESH_0], iZone);
        if (!wrote_base_file)
          DeallocateConnectivity(config[iZone], geometry[iZone][MESH_0], false);
        if (!wrote_surf_file)
          DeallocateConnectivity(config[iZone], geometry[iZone][MESH_0], wrote_surf_file);
      }
    }
    
    /*--- Merge the solution data needed for volume solutions and restarts ---*/
    
    if (Wrt_Vol || Wrt_Rst)
      MergeSolution(config[iZone], geometry[iZone][MESH_0],
                    solver_container[iZone][MESH_0], iZone);
    
    /*--- Write restart, CGNS, or Tecplot files using the merged data.
     This data lives only on the master, and these routines are currently
     executed by the master proc alone (as if in serial). ---*/
    
    if (rank == MASTER_NODE) {
      
      /*--- Write a native restart file ---*/
      if (Wrt_Rst)
        SetRestart(config[iZone], geometry[iZone][MESH_0], solver_container[iZone][MESH_0] ,iZone);
      
      if (Wrt_Vol) {
        
<<<<<<< HEAD
	}
}

void COutput::SetHistory_Header(ofstream *ConvHist_file, CConfig *config) {
	char cstr[200], buffer[50], turb_resid[1000];
    unsigned short iMarker, iSpecies;
    
	bool rotating_frame = config->GetRotating_Frame();
    bool aeroelastic = config->GetAeroelastic_Simulation();
	bool equiv_area = config->GetEquivArea();
	bool turbulent = ((config->GetKind_Solver() == RANS) || (config->GetKind_Solver() == ADJ_RANS));
    bool frozen_turb = config->GetFrozen_Visc();
    bool freesurface = (config->GetKind_Regime() == FREESURFACE);
    bool transition = (config->GetKind_Trans_Model() == LM);
    
    bool isothermal = false;
    for (iMarker = 0; iMarker < config->GetnMarker_All(); iMarker++)
        if (config->GetMarker_All_Boundary(iMarker) == ISOTHERMAL) isothermal = true;
    
	/*--- Write file name with extension ---*/
    string filename = config->GetConv_FileName();
    strcpy (cstr, filename.data());
    
    if (config->GetWrt_Unsteady() && config->GetRestart()) {
        long iExtIter = config->GetUnst_RestartIter();
		if (int(iExtIter) < 10) sprintf (buffer, "_0000%d", int(iExtIter));
		if ((int(iExtIter) >= 10) && (int(iExtIter) < 100)) sprintf (buffer, "_000%d", int(iExtIter));
		if ((int(iExtIter) >= 100) && (int(iExtIter) < 1000)) sprintf (buffer, "_00%d", int(iExtIter));
		if ((int(iExtIter) >= 1000) && (int(iExtIter) < 10000)) sprintf (buffer, "_0%d", int(iExtIter));
		if (int(iExtIter) >= 10000) sprintf (buffer, "_%d", int(iExtIter));
        strcat(cstr,buffer);
	}
    
	if ((config->GetOutput_FileFormat() == TECPLOT) ||
        (config->GetOutput_FileFormat() == TECPLOT_BINARY))  sprintf (buffer, ".plt");
	if ((config->GetOutput_FileFormat() == CGNS_SOL) ||
        (config->GetOutput_FileFormat() == PARAVIEW))  sprintf (buffer, ".csv");
	strcat(cstr,buffer);
    
	ConvHist_file->open(cstr, ios::out);
	ConvHist_file->precision(15);
    
    /*--- Begin of the header ---*/
    
	char begin[]= "\"Iteration\"";
    
    /*--- Header for the coefficients ---*/
    
	char flow_coeff[]= ",\"CLift\",\"CDrag\",\"CSideForce\",\"CMx\",\"CMy\",\"CMz\",\"CFx\",\"CFy\",\"CFz\",\"CL/CD\"";
	char heat_coeff[]= ",\"CHeat_Load\",\"CHeat_Max\"";
	char equivalent_area_coeff[]= ",\"CEquivArea\",\"CNearFieldOF\"";
	char rotating_frame_coeff[]= ",\"CMerit\",\"CT\",\"CQ\"";
    char aeroelastic_coeff[]= ",\"plunge\",\"pitch\"";
	char free_surface_coeff[]= ",\"CFreeSurface\"";
	char plasma_coeff[]= ",\"CLift\",\"CDrag\",\"CSideForce\",\"CMx\",\"CMy\",\"CMz\",\"CFx\",\"CFy\",\"CFz\",\"CL/CD\",\"Q\",\"PressDrag\",\"ViscDrag\",\"MagnetDrag\"";
	char wave_coeff[]= ",\"CWave\"";
	char fea_coeff[]= ",\"CFEA\"";
  char adj_coeff[]= ",\"Sens_Geo\",\"Sens_Mach\",\"Sens_AoA\",\"Sens_Press\",\"Sens_Temp\",\"Sens_AoS\"";
  char adj_plasma_coeff[]= ",\"Sens_Geo\",\"Sens_Mach\",\"Sens_AoA\",\"Sens_Press\",\"Sens_Temp\",\"Sens_AoS\"";
    
    /*--- Header for the residuals ---*/
    
	char flow_resid[]= ",\"Res_Flow[0]\",\"Res_Flow[1]\",\"Res_Flow[2]\",\"Res_Flow[3]\",\"Res_Flow[4]\"";
	char adj_flow_resid[]= ",\"Res_AdjFlow[0]\",\"Res_AdjFlow[1]\",\"Res_AdjFlow[2]\",\"Res_AdjFlow[3]\",\"Res_AdjFlow[4]\"";
	switch (config->GetKind_Turb_Model()) {
        case SA:	sprintf (turb_resid, ",\"Res_Turb[0]\""); break;
        case SST:	sprintf (turb_resid, ",\"Res_Turb[0]\",\"Res_Turb[1]\""); break;
	}
	char trans_resid[] = ",\"Res_Trans[0]\",\"Res_Trans[1]\"";
	char adj_turb_resid[]= ",\"Res_AdjTurb[0]\"";
	char levelset_resid[]= ",\"Res_LevelSet\"";
	char adj_levelset_resid[]= ",\"Res_AdjLevelSet\"";
	char wave_resid[]= ",\"Res_Wave[0]\",\"Res_Wave[1]\"";
	char fea_resid[]= ",\"Res_FEA\"";
  char heat_resid[]= ",\"Res_Heat\"";

    /*--- End of the header ---*/
    
	char end[]= ",\"Linear_Solver_Iterations\",\"Time(min)\"\n";
    
	if ((config->GetOutput_FileFormat() == TECPLOT) ||
        (config->GetOutput_FileFormat() == TECPLOT_BINARY)) {
        ConvHist_file[0] << "TITLE = \"SU2 Simulation\"" << endl;
        ConvHist_file[0] << "VARIABLES = ";
	}
    
    /*--- Write the header, case depending ---*/
	switch (config->GetKind_Solver()) {
            
        case EULER : case NAVIER_STOKES: case RANS :
            ConvHist_file[0] << begin << flow_coeff;
            if (isothermal) ConvHist_file[0] << heat_coeff;
            if (equiv_area) ConvHist_file[0] << equivalent_area_coeff;
            if (rotating_frame) ConvHist_file[0] << rotating_frame_coeff;
            if (aeroelastic) ConvHist_file[0] << aeroelastic_coeff;
            ConvHist_file[0] << flow_resid;
            if (turbulent) ConvHist_file[0] << turb_resid;
            if (transition) ConvHist_file[0] << trans_resid;
            ConvHist_file[0] << end;
            if (freesurface) {
                ConvHist_file[0] << begin << flow_coeff << free_surface_coeff;
                ConvHist_file[0] << flow_resid << levelset_resid << end;
            }
            break;
      
        case TNE2_EULER : case TNE2_NAVIER_STOKES:
            ConvHist_file[0] << begin << flow_coeff;
            if (isothermal) ConvHist_file[0] << heat_coeff;
            for (unsigned short iSpecies = 0; iSpecies < config->GetnSpecies()+5; iSpecies++)
              ConvHist_file[0] << ",\"Residual[" << iSpecies << "]\"";
            ConvHist_file[0] << end;
            break;
=======
        switch (FileFormat) {
            
          case TECPLOT:
>>>>>>> bb16b2f0
            
            /*--- Write a Tecplot ASCII file ---*/
            SetTecplot_ASCII(config[iZone], geometry[iZone][MESH_0], solver_container[iZone][MESH_0],iZone, val_nZone, false);
            DeallocateConnectivity(config[iZone], geometry[iZone][MESH_0], false);
            break;
            
          case TECPLOT_BINARY:
            
            /*--- Write a Tecplot binary solution file ---*/
            SetTecplot_Solution(config[iZone], geometry[iZone][MESH_0], iZone);
            break;
            
          case CGNS_SOL:
            
            /*--- Write a CGNS solution file ---*/
            SetCGNS_Solution(config[iZone], geometry[iZone][MESH_0], iZone);
            break;
            
          case PARAVIEW:
            
            /*--- Write a Paraview ASCII file ---*/
            SetParaview_ASCII(config[iZone], geometry[iZone][MESH_0], iZone, val_nZone, false);
            DeallocateConnectivity(config[iZone], geometry[iZone][MESH_0], false);
            break;
            
          default:
            break;
        }
        
      }
      
      if (Wrt_Srf) {
        
        switch (FileFormat) {
            
          case TECPLOT:
            
            /*--- Write a Tecplot ASCII file ---*/
            SetTecplot_ASCII(config[iZone], geometry[iZone][MESH_0],solver_container[iZone][MESH_0] ,iZone, val_nZone, true);
            DeallocateConnectivity(config[iZone], geometry[iZone][MESH_0], true);
            break;
            
          case TECPLOT_BINARY:
            
            /*--- Write a Tecplot binary solution file ---*/
            SetTecplot_SurfaceSolution(config[iZone], geometry[iZone][MESH_0], iZone);
            break;
            
          case PARAVIEW:
            
            /*--- Write a Paraview ASCII file ---*/
            SetParaview_ASCII(config[iZone], geometry[iZone][MESH_0], iZone, val_nZone, true);
            DeallocateConnectivity(config[iZone], geometry[iZone][MESH_0], true);
            break;
            
          default:
            break;
        }
        
      }
      
      /*--- Release memory needed for merging the solution data. ---*/
      if (((Wrt_Vol) || (Wrt_Srf)) && (FileFormat == TECPLOT ||
                                       FileFormat == TECPLOT_BINARY ||
                                       FileFormat == PARAVIEW))
        DeallocateCoordinates(config[iZone], geometry[iZone][MESH_0]);
      
      if (Wrt_Vol || Wrt_Rst)
        DeallocateSolution(config[iZone], geometry[iZone][MESH_0]);
      
    }
    
    /*--- Final broadcast (informing other procs that the base output
     file was written) & barrier to sync up after master node writes
     output files. ---*/
    
#ifndef NO_MPI
    MPI::COMM_WORLD.Bcast(&wrote_base_file, 1, MPI::INT, MASTER_NODE);
    MPI::COMM_WORLD.Barrier();
#endif
    
  }
}

void COutput::SetBaselineResult_Files(CSolver **solver, CGeometry **geometry, CConfig **config,
                                      unsigned long iExtIter, unsigned short val_nZone) {
  
  int rank = MASTER_NODE;
#ifndef NO_MPI
  rank = MPI::COMM_WORLD.Get_rank();
#endif
  
  unsigned short iZone;
  
  for (iZone = 0; iZone < val_nZone; iZone++) {
    
    /*--- Flags identifying the types of files to be written. ---*/
    
    bool Wrt_Vol = config[iZone]->GetWrt_Vol_Sol();
    bool Wrt_Srf = config[iZone]->GetWrt_Srf_Sol();
    bool Wrt_Rst = config[iZone]->GetWrt_Restart();
    
    /*--- Get the file output format ---*/
    
    unsigned short FileFormat = config[iZone]->GetOutput_FileFormat();
    
    /*--- Merge the node coordinates and connectivity if necessary. This
     is only performed if a volume solution file is requested, and it
     is active by default. ---*/
    
    if (Wrt_Vol || Wrt_Srf) {
      if (rank == MASTER_NODE) cout <<"Merging grid connectivity." << endl;
      MergeConnectivity(config[iZone], geometry[iZone], iZone);
    }
    
    /*--- Merge the solution data needed for volume solutions and restarts ---*/
    
    if (Wrt_Vol || Wrt_Rst) {
      if (rank == MASTER_NODE) cout <<"Merging solution." << endl;
      MergeBaselineSolution(config[iZone], geometry[iZone], solver[iZone], iZone);
    }
    
    /*--- Write restart, CGNS, Tecplot or Paraview files using the merged data.
     This data lives only on the master, and these routines are currently
     executed by the master proc alone (as if in serial). ---*/
    
    if (rank == MASTER_NODE) {
      
      if (Wrt_Vol) {
        
        if (rank == MASTER_NODE)
          cout <<"Writing volume solution file." << endl;
        
        switch (FileFormat) {
            
          case TECPLOT:
            
            /*--- Write a Tecplot ASCII file ---*/
            SetTecplot_ASCII(config[iZone], geometry[iZone], solver,iZone, val_nZone, false);
            DeallocateConnectivity(config[iZone], geometry[iZone], false);
            break;
            
          case TECPLOT_BINARY:
            
            /*--- Write a Tecplot binary solution file ---*/
            SetTecplot_Mesh(config[iZone], geometry[iZone], iZone);
            SetTecplot_Solution(config[iZone], geometry[iZone], iZone);
            break;
            
          case CGNS_SOL:
            
            /*--- Write a CGNS solution file ---*/
            SetCGNS_Solution(config[iZone], geometry[iZone], iZone);
            break;
            
          case PARAVIEW:
            
            /*--- Write a Paraview ASCII file ---*/
            SetParaview_ASCII(config[iZone], geometry[iZone], iZone, val_nZone, false);
            DeallocateConnectivity(config[iZone], geometry[iZone], false);
            break;
            
          default:
            break;
        }
        
      }
      
      if (Wrt_Srf) {
        
        if (rank == MASTER_NODE) cout <<"Writing surface solution file." << endl;
        
        switch (FileFormat) {
            
          case TECPLOT:
            
            /*--- Write a Tecplot ASCII file ---*/
            SetTecplot_ASCII(config[iZone], geometry[iZone],solver, iZone, val_nZone, true);
            DeallocateConnectivity(config[iZone], geometry[iZone], true);
            break;
            
          case TECPLOT_BINARY:
            
            /*--- Write a Tecplot binary solution file ---*/
            SetTecplot_SurfaceMesh(config[iZone], geometry[iZone], iZone);
            SetTecplot_SurfaceSolution(config[iZone], geometry[iZone], iZone);
            break;
            
<<<<<<< HEAD
            switch (config[val_iZone]->GetKind_Solver()) {
                case EULER : case NAVIER_STOKES:
                case FLUID_STRUCTURE_EULER: case FLUID_STRUCTURE_NAVIER_STOKES:
                case AEROACOUSTIC_EULER: case AEROACOUSTIC_NAVIER_STOKES:
                    
                    if (!DualTime_Iteration) {
                        if (compressible) ConvHist_file[0] << begin << direct_coeff << flow_resid;
                        if (incompressible) ConvHist_file[0] << begin << direct_coeff << flow_resid;
                        if (freesurface) ConvHist_file[0] << begin << direct_coeff << flow_resid << levelset_resid << end;
                        if (fluid_structure) ConvHist_file[0] << fea_resid;
                        if (aeroacoustic) ConvHist_file[0] << levelset_resid;
                        ConvHist_file[0] << end;
                        ConvHist_file[0].flush();
                    }
                    
                    cout.precision(6);
                    cout.setf(ios::fixed,ios::floatfield);
                    cout.width(13); cout << log10(residual_flow[0]);
                    if (!fluid_structure && !aeroacoustic && !equiv_area) {
                        if (compressible) {
                            if (nDim == 2 ) { cout.width(14); cout << log10(residual_flow[3]); }
                            else { cout.width(14); cout << log10(residual_flow[4]); }
                        }
                        if (incompressible) { cout.width(14); cout << log10(residual_flow[1]); }
                        if (freesurface) { cout.width(14); cout << log10(residual_levelset[0]); }
                    }
                    else if (fluid_structure) { cout.width(14); cout << log10(residual_fea[0]); }
                    else if (aeroacoustic) { cout.width(14); cout << log10(residual_wave[0]); }
                    
                    if (rotating_frame && nDim == 3 ) {
                        cout.setf(ios::scientific,ios::floatfield);
                        cout.width(15); cout << Total_CT;
                        cout.width(15); cout << Total_CQ;
                        cout.unsetf(ios_base::floatfield);
                    }
                    else if (aeroacoustic) { cout.width(15); cout << Total_CLift; cout.width(15); cout << Total_CDrag; cout.width(15); cout << Total_CWave; }
                    else if (equiv_area) { cout.width(15); cout << Total_CLift; cout.width(15); cout << Total_CDrag; cout.width(15);
                        cout.precision(4);
                        cout.setf(ios::scientific,ios::floatfield);
                        cout << Total_CNearFieldOF; }
                    else if (freesurface) { cout.width(15); cout << Total_CLift; cout.width(15); cout << Total_CFreeSurface; }
                    else { cout.width(15); cout << min(1000.0,max(-1000.0, Total_CLift)); cout.width(15); cout << min(1000.0,max(-1000.0, Total_CDrag)); }
                    if (aeroelastic) {
                        cout.setf(ios::scientific,ios::floatfield);
                        cout.width(15); cout << aeroelastic_plunge;
                        cout.width(15); cout << aeroelastic_pitch;
                        cout.unsetf(ios_base::floatfield);
                    }
                    cout << endl;
                    
                    break;
                    
                case RANS :
                    
                    if (!DualTime_Iteration) {
                    	if (!transition)
                    		ConvHist_file[0] << begin << direct_coeff << flow_resid << turb_resid << end;
                    	else
                    		ConvHist_file[0] << begin << direct_coeff << flow_resid << turb_resid << trans_resid << end;

                        ConvHist_file[0].flush();
                    }
                    
                    cout.precision(6);
                    cout.setf(ios::fixed,ios::floatfield);
                    
                    if (incompressible || freesurface) cout.width(13);
                    else  cout.width(14);
                    cout << log10(residual_flow[0]);
                    
                    switch(nVar_Turb) {
                        case 1: cout.width(14); cout << log10(residual_turbulent[0]); break;
                        case 2: cout.width(14); cout << log10(residual_turbulent[0]);
                            cout.width(14); cout << log10(residual_turbulent[1]); break;
                    }
                    
                    if (transition) { cout.width(14); cout << log10(residual_transition[0]); cout.width(14); cout << log10(residual_transition[1]); }
                    
                    if (rotating_frame  && nDim == 3 ) {
                        cout.setf(ios::scientific,ios::floatfield);
                        cout.width(15); cout << Total_CT; cout.width(15);
                        cout << Total_CQ;
                        cout.unsetf(ios_base::floatfield);
                    }
                    else { cout.width(15); cout << min(1000.0,max(-1000.0, Total_CLift)); cout.width(15); cout << min(1000.0,max(-1000.0, Total_CDrag)); }
                    if (aeroelastic) {
                        cout.setf(ios::scientific,ios::floatfield);
                        cout.width(15); cout << aeroelastic_plunge; cout.width(15);
                        cout << aeroelastic_pitch;
                        cout.unsetf(ios_base::floatfield);
                    }
                    cout << endl;
                    
                    if (freesurface) {
                        if (!DualTime_Iteration) {
                            ConvHist_file[0] << begin << direct_coeff << flow_resid << levelset_resid << end;
                            ConvHist_file[0].flush();
                        }
                        
                        cout.precision(6);
                        cout.setf(ios::fixed,ios::floatfield);
                        cout.width(13); cout << log10(residual_flow[0]);
                        cout.width(14); cout << log10(residual_levelset[0]);
                        cout.width(15); cout << Total_CLift;
                        cout.width(14); cout << Total_CFreeSurface;
                        
                        cout << endl;
                    }
                    
                    break;
                    
                case TNE2_EULER : case TNE2_NAVIER_STOKES:
                    
                    if (!DualTime_Iteration) {
                        ConvHist_file[0] << begin << direct_coeff << flow_resid;
                        ConvHist_file[0] << end;
                        ConvHist_file[0].flush();
                    }
                    
                    cout.precision(6);
                    cout.setf(ios::fixed,ios::floatfield);
                    cout.width(13); cout << log10(residual_TNE2[0]);
                    cout.width(14); cout << log10(residual_TNE2[nSpecies+nDim]);
                    cout.width(14); cout << log10(residual_TNE2[nSpecies+nDim+1]);
                    cout.width(15); cout << Total_CDrag;
                    cout << endl;
                    break;
                    
                    
                case PLASMA_EULER : case PLASMA_NAVIER_STOKES:
                    
                    if (!DualTime_Iteration) {
                        ConvHist_file[0] << begin << direct_coeff << plasma_resid << end;
                        ConvHist_file[0].flush();
                    }
                    
                    cout.precision(6);
                    cout.setf(ios::fixed,ios::floatfield);
                    if (config[val_iZone]->GetKind_GasModel() == ARGON || config[val_iZone]->GetKind_GasModel() == AIR21) {
                        cout.width(14); cout << log10(residual_plasma[0]);
                        cout.width(14); cout << log10(residual_plasma[nDim+2]);
                        cout.width(14); cout << log10(residual_plasma[2*(nDim+2)]);
                    }
                    if ((config[val_iZone]->GetKind_GasModel() == ARGON_SID) || config[val_iZone]->GetKind_GasModel() == AIR7 || config[val_iZone]->GetKind_GasModel() == O2 || config[val_iZone]->GetKind_GasModel() == N2 || config[val_iZone]->GetKind_GasModel() == AIR5) {
                        cout.width(14); cout << log10(residual_plasma[0]);
                        cout.width(14); cout << log10(residual_plasma[nDim+1]);
                        cout.width(14); cout << Total_Q;
                        cout.width(14); cout << Total_CDrag;
                    }
                    cout << endl;
                    break;
                    
                case WAVE_EQUATION:
                    
                    if (!DualTime_Iteration) {
                        ConvHist_file[0] << begin << wave_coeff << wave_resid << end;
                        ConvHist_file[0].flush();
                    }
                    
                    cout.precision(6);
                    cout.setf(ios::fixed,ios::floatfield);
                    cout.width(14); cout << log10(residual_wave[0]);
                    cout.width(14); cout << Total_CWave;
                    cout << endl;
                    break;
                
                case HEAT_EQUATION:
                
                  if (!DualTime_Iteration) {
                    ConvHist_file[0] << begin << heat_coeff << heat_resid << end;
                    ConvHist_file[0].flush();
                  }
                
                  cout.precision(6);
                  cout.setf(ios::fixed,ios::floatfield);
                  cout.width(14); cout << log10(residual_heat[0]);
                  cout.width(14); cout << Total_CHeat;
                  cout << endl;
                  break;
                
                case LINEAR_ELASTICITY:
                
                    if (!DualTime_Iteration) {
                        ConvHist_file[0] << begin << fea_coeff << fea_resid << end;
                        ConvHist_file[0].flush();
                    }
                    
                    cout.precision(6);
                    cout.setf(ios::fixed,ios::floatfield);
                    cout.width(15); cout << log10(residual_fea[0]);
                    cout.width(15); cout << log10(residual_fea[1]);
                    if (nDim == 3) { cout.width(15); cout << log10(residual_fea[2]); }
                    cout.precision(4);
                    cout.setf(ios::scientific,ios::floatfield);
                    cout.width(14); cout << Total_CFEA;
                    cout << endl;
                    break;
                    
                case ADJ_EULER :              case ADJ_NAVIER_STOKES :
                case ADJ_AEROACOUSTIC_EULER :
                    
                    if (!DualTime_Iteration) {
                        ConvHist_file[0] << begin << adjoint_coeff << adj_flow_resid << end;
                        ConvHist_file[0].flush();
                    }
                    
                    cout.precision(6);
                    cout.setf(ios::fixed,ios::floatfield);
                    if (compressible) {
                        cout.width(15); cout << log10(residual_adjflow[0]);
                        cout.width(15); cout << log10(residual_adjflow[nDim+1]);
                    }
                    if (incompressible || freesurface) {
                        cout.width(17); cout << log10(residual_adjflow[0]);
                        cout.width(16); cout << log10(residual_adjflow[1]);
                    }
                    cout.precision(4);
                    cout.setf(ios::scientific,ios::floatfield);
                    cout.width(14); cout << Total_Sens_Geo;
                    cout.width(14); cout << Total_Sens_Mach;
                    cout << endl;
                    cout.unsetf(ios_base::floatfield);
                    
                    if (freesurface) {
                        if (!DualTime_Iteration) {
                            ConvHist_file[0] << begin << adjoint_coeff << adj_flow_resid << adj_levelset_resid << end;
                            ConvHist_file[0].flush();
                        }
                        
                        cout.precision(6);
                        cout.setf(ios::fixed,ios::floatfield);
                        cout.width(17); cout << log10(residual_adjflow[0]);
                        cout.width(16); cout << log10(residual_adjlevelset[0]);
                        cout.precision(3);
                        cout.setf(ios::scientific,ios::floatfield);
                        cout.width(12); cout << Total_Sens_Geo;
                        cout.width(12); cout << Total_Sens_Mach;
                        cout.unsetf(ios_base::floatfield);
                        cout << endl;
                    }
                    
                    break;
                    
                case ADJ_RANS :
                    
                    if (!DualTime_Iteration) {
                        ConvHist_file[0] << begin << adjoint_coeff << adj_flow_resid;
                        if (!config[val_iZone]->GetFrozen_Visc())
                            ConvHist_file[0] << adj_turb_resid;
                        ConvHist_file[0] << end;
                        ConvHist_file[0].flush();
                    }
                    
                    cout.precision(6);
                    cout.setf(ios::fixed,ios::floatfield);
                    cout.width(17); cout << log10(residual_adjflow[0]);
                    if (!config[val_iZone]->GetFrozen_Visc()) {
                        cout.width(17); cout << log10(residual_adjturbulent[0]);
                    }
                    else {
                        if (compressible) {
                            if (geometry[val_iZone][FinestMesh]->GetnDim() == 2 ) { cout.width(15); cout << log10(residual_adjflow[3]); }
                            else { cout.width(15); cout << log10(residual_adjflow[4]); }
                        }
                        if (incompressible || freesurface) {
                            cout.width(15); cout << log10(residual_adjflow[1]);
                        }
                    }
                    cout.precision(4);
                    cout.setf(ios::scientific,ios::floatfield);
                    cout.width(14); cout << Total_Sens_Geo;
                    cout.width(14); cout << Total_Sens_Mach;
                    cout << endl;
                    cout.unsetf(ios_base::floatfield);
                    if (freesurface) {
                        if (!DualTime_Iteration) {
                            ConvHist_file[0] << begin << adjoint_coeff << adj_flow_resid << adj_levelset_resid;
                            ConvHist_file[0] << end;
                            ConvHist_file[0].flush();
                        }
                        
                        cout.precision(6);
                        cout.setf(ios::fixed,ios::floatfield);
                        cout.width(17); cout << log10(residual_adjflow[0]);
                        cout.width(16); cout << log10(residual_adjlevelset[0]);
                        
                        cout.precision(4);
                        cout.setf(ios::scientific,ios::floatfield);
                        cout.width(12); cout << Total_Sens_Geo;
                        cout.width(12); cout << Total_Sens_Mach;
                        cout << endl;
                        cout.unsetf(ios_base::floatfield);
                    }
                    
                    break;
                    
                case ADJ_PLASMA_EULER : case ADJ_PLASMA_NAVIER_STOKES:
                    
                    if (!DualTime_Iteration) {
                        ConvHist_file[0] << begin << adjoint_coeff << adj_plasma_resid << end;
                        ConvHist_file[0].flush();
                    }
                    
                    if ((config[val_iZone]->GetKind_GasModel() == ARGON_SID) ||
                         config[val_iZone]->GetKind_GasModel() == AIR7       ||
                         config[val_iZone]->GetKind_GasModel() == O2         ||
                         config[val_iZone]->GetKind_GasModel() == N2         ||
                         config[val_iZone]->GetKind_GasModel() == AIR5         ){
                        cout.width(19); cout << log10(residual_adjplasma[0]);
                        cout.width(19); cout << log10(residual_adjplasma[nDim+1]);
                        cout.width(19); cout << Total_Sens_Geo;
                    }
                    cout << endl;
                    break;
                    
            }
            cout.unsetf(ios::fixed);
=======
          case PARAVIEW:
>>>>>>> bb16b2f0
            
            /*--- Write a Paraview ASCII file ---*/
            SetParaview_ASCII(config[iZone], geometry[iZone], iZone, val_nZone, true);
            DeallocateConnectivity(config[iZone], geometry[iZone], true);
            break;
            
          default:
            break;
        }
      }
      
      if (FileFormat == TECPLOT_BINARY) {
        if (!wrote_base_file)
          DeallocateConnectivity(config[iZone], geometry[iZone], false);
        if (!wrote_surf_file)
          DeallocateConnectivity(config[iZone], geometry[iZone], wrote_surf_file);
      }
      
      if (Wrt_Vol || Wrt_Srf)
        DeallocateSolution(config[iZone], geometry[iZone]);
    }
    
    /*--- Final broadcast (informing other procs that the base output
     file was written) & barrier to sync up after master node writes
     output files. ---*/
    
#ifndef NO_MPI
    MPI::COMM_WORLD.Bcast(&wrote_base_file, 1, MPI::INT, MASTER_NODE);
    MPI::COMM_WORLD.Barrier();
#endif
    
  }
}

void COutput::SetEquivalentArea(CSolver *solver_container, CGeometry *geometry, CConfig *config, unsigned long iExtIter) {
  
  ofstream EquivArea_file, FuncGrad_file;
  unsigned short iMarker = 0, iDim;
  short *AzimuthalAngle = NULL;
  double Gamma, auxXCoord, auxYCoord, auxZCoord, InverseDesign = 0.0, DeltaX, Coord_i, Coord_j, jp1Coord, *Coord = NULL, MeanFuntion,
  *Face_Normal = NULL, auxArea, auxPress, Mach, Beta, R_Plane, Pressure_Inf, Density_Inf,
  RefAreaCoeff, ModVelocity_Inf, Velocity_Inf[3], factor, *Xcoord = NULL, *Ycoord = NULL, *Zcoord = NULL,
  *Pressure = NULL, *FaceArea = NULL, *EquivArea = NULL, *TargetArea = NULL, *NearFieldWeight = NULL,
  *Weight = NULL, jFunction, jp1Function;
  unsigned long jVertex, iVertex, iPoint, nVertex_NearField = 0, auxPoint,
  *IdPoint = NULL, *IdDomain = NULL, auxDomain;
  unsigned short iPhiAngle;
  ofstream NearFieldEA_file; ifstream TargetEA_file;
  
  double XCoordBegin_OF = config->GetEA_IntLimit(0);
  double XCoordEnd_OF = config->GetEA_IntLimit(1);
  
  unsigned short nDim = geometry->GetnDim();
  double AoA = -(config->GetAoA()*PI_NUMBER/180.0);
  
  int rank = MESH_0;
  
  Mach  = config->GetMach_FreeStreamND();
  Gamma = config->GetGamma();
  Beta = sqrt(Mach*Mach-1.0);
  R_Plane = fabs(config->GetEA_IntLimit(2));
  Pressure_Inf = config->GetPressure_FreeStreamND();
  Density_Inf = config->GetDensity_FreeStreamND();
  RefAreaCoeff = config->GetRefAreaCoeff();
  Velocity_Inf[0] = config->GetVelocity_FreeStreamND()[0];
  Velocity_Inf[1] = config->GetVelocity_FreeStreamND()[1];
  Velocity_Inf[2] = config->GetVelocity_FreeStreamND()[2];
  ModVelocity_Inf = 0;
  for (iDim = 0; iDim < 3; iDim++)
    ModVelocity_Inf += Velocity_Inf[iDim] * Velocity_Inf[iDim];
  ModVelocity_Inf = sqrt(ModVelocity_Inf);
  
  factor = 4.0*sqrt(2.0*Beta*R_Plane) / (Gamma*Pressure_Inf*Mach*Mach);
  
#ifdef NO_MPI
  
  /*--- Compute the total number of points on the near-field ---*/
  nVertex_NearField = 0;
  for (iMarker = 0; iMarker < config->GetnMarker_All(); iMarker++)
    if (config->GetMarker_All_Boundary(iMarker) == NEARFIELD_BOUNDARY)
      for (iVertex = 0; iVertex < geometry->GetnVertex(iMarker); iVertex++) {
        iPoint = geometry->vertex[iMarker][iVertex]->GetNode();
        Face_Normal = geometry->vertex[iMarker][iVertex]->GetNormal();
        Coord = geometry->node[iPoint]->GetCoord();
        /*--- Using Face_Normal(z), and Coord(z) we identify only a surface,
         note that there are 2 NEARFIELD_BOUNDARY surfaces ---*/
        if ((Face_Normal[nDim-1] > 0.0) && (Coord[nDim-1] < 0.0)) nVertex_NearField ++;
      }
  
  /*--- Create an array with all the coordinates, points, pressures, face area,
   equivalent area, and nearfield weight ---*/
  Xcoord = new double[nVertex_NearField];
  Ycoord = new double[nVertex_NearField];
  Zcoord = new double[nVertex_NearField];
  AzimuthalAngle = new short[nVertex_NearField];
  IdPoint = new unsigned long[nVertex_NearField];
  IdDomain = new unsigned long[nVertex_NearField];
  Pressure = new double[nVertex_NearField];
  FaceArea = new double[nVertex_NearField];
  EquivArea = new double[nVertex_NearField];
  TargetArea = new double[nVertex_NearField];
  NearFieldWeight = new double[nVertex_NearField];
  Weight = new double[nVertex_NearField];
  
  /*--- Copy the boundary information to an array ---*/
  nVertex_NearField = 0;
  for (iMarker = 0; iMarker < config->GetnMarker_All(); iMarker++)
    if (config->GetMarker_All_Boundary(iMarker) == NEARFIELD_BOUNDARY)
      for (iVertex = 0; iVertex < geometry->GetnVertex(iMarker); iVertex++) {
        iPoint = geometry->vertex[iMarker][iVertex]->GetNode();
        Face_Normal = geometry->vertex[iMarker][iVertex]->GetNormal();
        Coord = geometry->node[iPoint]->GetCoord();
        
        if ((Face_Normal[nDim-1] > 0.0) && (Coord[nDim-1] < 0.0)) {
          
          IdPoint[nVertex_NearField] = iPoint;
          Xcoord[nVertex_NearField] = geometry->node[iPoint]->GetCoord(0);
          Ycoord[nVertex_NearField] = geometry->node[iPoint]->GetCoord(1);
          
          if (nDim ==2) {
            AzimuthalAngle[nVertex_NearField] = 0;
          }
          
          if (nDim == 3) {
            Zcoord[nVertex_NearField] = geometry->node[iPoint]->GetCoord(2);
            
            /*--- Rotate the nearfield cylinder (AoA) only 3D ---*/
            double YcoordRot = Ycoord[nVertex_NearField];
            double ZcoordRot = Xcoord[nVertex_NearField]*sin(AoA) + Zcoord[nVertex_NearField]*cos(AoA);
            
            /* Compute the Azimuthal angle (resolution of degress in the Azimuthal angle)---*/
            double AngleDouble; short AngleInt;
            AngleDouble = atan(-YcoordRot/ZcoordRot)*180.0/PI_NUMBER;
            AngleInt = (short) floor(AngleDouble + 0.5);
            if (AngleInt >= 0) AzimuthalAngle[nVertex_NearField] = AngleInt;
            else AzimuthalAngle[nVertex_NearField] = 180 + AngleInt;
          }
          
          if (AzimuthalAngle[nVertex_NearField] <= 60) {
            Pressure[nVertex_NearField] = solver_container->node[iPoint]->GetPressure();
            FaceArea[nVertex_NearField] = fabs(Face_Normal[nDim-1]);
            nVertex_NearField ++;
          }
          
        }
      }
  
#else
  
  int nProcessor = MPI::COMM_WORLD.Get_size();
  rank = MPI::COMM_WORLD.Get_rank();
  
  unsigned long nLocalVertex_NearField = 0, MaxLocalVertex_NearField = 0;
  int iProcessor;
  
  unsigned long *Buffer_Receive_nVertex = new unsigned long [nProcessor];
  unsigned long *Buffer_Send_nVertex = new unsigned long [1];
  
  /*--- Compute the total number of points of the near-field ghost nodes ---*/
  nLocalVertex_NearField = 0;
  for (iMarker = 0; iMarker < config->GetnMarker_All(); iMarker++)
    if (config->GetMarker_All_Boundary(iMarker) == NEARFIELD_BOUNDARY)
      for (iVertex = 0; iVertex < geometry->GetnVertex(iMarker); iVertex++) {
        iPoint = geometry->vertex[iMarker][iVertex]->GetNode();
        Face_Normal = geometry->vertex[iMarker][iVertex]->GetNormal();
        Coord = geometry->node[iPoint]->GetCoord();
        
        if (geometry->node[iPoint]->GetDomain())
          if ((Face_Normal[nDim-1] > 0.0) && (Coord[nDim-1] < 0.0))
            nLocalVertex_NearField ++;
      }
  
  Buffer_Send_nVertex[0] = nLocalVertex_NearField;
  
  /*--- Send Near-Field vertex information --*/
  MPI::COMM_WORLD.Allreduce(&nLocalVertex_NearField, &nVertex_NearField, 1, MPI::UNSIGNED_LONG, MPI::SUM);
  MPI::COMM_WORLD.Allreduce(&nLocalVertex_NearField, &MaxLocalVertex_NearField, 1, MPI::UNSIGNED_LONG, MPI::MAX);
  MPI::COMM_WORLD.Allgather(Buffer_Send_nVertex, 1, MPI::UNSIGNED_LONG, Buffer_Receive_nVertex, 1, MPI::UNSIGNED_LONG);
  
  double *Buffer_Send_Xcoord = new double[MaxLocalVertex_NearField];
  double *Buffer_Send_Ycoord = new double[MaxLocalVertex_NearField];
  double *Buffer_Send_Zcoord = new double[MaxLocalVertex_NearField];
  unsigned long *Buffer_Send_IdPoint = new unsigned long [MaxLocalVertex_NearField];
  double *Buffer_Send_Pressure = new double [MaxLocalVertex_NearField];
  double *Buffer_Send_FaceArea = new double[MaxLocalVertex_NearField];
  
  double *Buffer_Receive_Xcoord = new double[nProcessor*MaxLocalVertex_NearField];
  double *Buffer_Receive_Ycoord = new double[nProcessor*MaxLocalVertex_NearField];
  double *Buffer_Receive_Zcoord = new double[nProcessor*MaxLocalVertex_NearField];
  unsigned long *Buffer_Receive_IdPoint = new unsigned long[nProcessor*MaxLocalVertex_NearField];
  double *Buffer_Receive_Pressure = new double[nProcessor*MaxLocalVertex_NearField];
  double *Buffer_Receive_FaceArea = new double[nProcessor*MaxLocalVertex_NearField];
  
  unsigned long nBuffer_Xcoord = MaxLocalVertex_NearField;
  unsigned long nBuffer_Ycoord = MaxLocalVertex_NearField;
  unsigned long nBuffer_Zcoord = MaxLocalVertex_NearField;
  unsigned long nBuffer_IdPoint = MaxLocalVertex_NearField;
  unsigned long nBuffer_Pressure = MaxLocalVertex_NearField;
  unsigned long nBuffer_FaceArea = MaxLocalVertex_NearField;
  
  for (iVertex = 0; iVertex < MaxLocalVertex_NearField; iVertex++) {
    Buffer_Send_IdPoint[iVertex] = 0; Buffer_Send_Pressure[iVertex] = 0.0;
    Buffer_Send_FaceArea[iVertex] = 0.0; Buffer_Send_Xcoord[iVertex] = 0.0;
    Buffer_Send_Ycoord[iVertex] = 0.0; Buffer_Send_Zcoord[iVertex] = 0.0;
  }
  
  /*--- Copy coordinates, index points, and pressures to the auxiliar vector --*/
  nLocalVertex_NearField = 0;
  for (iMarker = 0; iMarker < config->GetnMarker_All(); iMarker++)
    if (config->GetMarker_All_Boundary(iMarker) == NEARFIELD_BOUNDARY)
      for (iVertex = 0; iVertex < geometry->GetnVertex(iMarker); iVertex++) {
        iPoint = geometry->vertex[iMarker][iVertex]->GetNode();
        Face_Normal = geometry->vertex[iMarker][iVertex]->GetNormal();
        Coord = geometry->node[iPoint]->GetCoord();
        
        if (geometry->node[iPoint]->GetDomain())
          if ((Face_Normal[nDim-1] > 0.0) && (Coord[nDim-1] < 0.0)) {
            Buffer_Send_IdPoint[nLocalVertex_NearField] = iPoint;
            Buffer_Send_Xcoord[nLocalVertex_NearField] = geometry->node[iPoint]->GetCoord(0);
            Buffer_Send_Ycoord[nLocalVertex_NearField] = geometry->node[iPoint]->GetCoord(1);
            Buffer_Send_Zcoord[nLocalVertex_NearField] = geometry->node[iPoint]->GetCoord(2);
            Buffer_Send_Pressure[nLocalVertex_NearField] = solver_container->node[iPoint]->GetPressure();
            Buffer_Send_FaceArea[nLocalVertex_NearField] = fabs(Face_Normal[nDim-1]);
            nLocalVertex_NearField++;
          }
      }
  
  /*--- Send all the information --*/
  MPI::COMM_WORLD.Gather(Buffer_Send_Xcoord, nBuffer_Xcoord, MPI::DOUBLE, Buffer_Receive_Xcoord, nBuffer_Xcoord, MPI::DOUBLE, MASTER_NODE);
  MPI::COMM_WORLD.Gather(Buffer_Send_Ycoord, nBuffer_Ycoord, MPI::DOUBLE, Buffer_Receive_Ycoord, nBuffer_Ycoord, MPI::DOUBLE, MASTER_NODE);
  MPI::COMM_WORLD.Gather(Buffer_Send_Zcoord, nBuffer_Zcoord, MPI::DOUBLE, Buffer_Receive_Zcoord, nBuffer_Zcoord, MPI::DOUBLE, MASTER_NODE);
  MPI::COMM_WORLD.Gather(Buffer_Send_IdPoint, nBuffer_IdPoint, MPI::UNSIGNED_LONG, Buffer_Receive_IdPoint, nBuffer_IdPoint, MPI::UNSIGNED_LONG, MASTER_NODE);
  MPI::COMM_WORLD.Gather(Buffer_Send_Pressure, nBuffer_Pressure, MPI::DOUBLE, Buffer_Receive_Pressure, nBuffer_Pressure, MPI::DOUBLE, MASTER_NODE);
  MPI::COMM_WORLD.Gather(Buffer_Send_FaceArea, nBuffer_FaceArea, MPI::DOUBLE, Buffer_Receive_FaceArea, nBuffer_FaceArea, MPI::DOUBLE, MASTER_NODE);
  
  if (rank == MASTER_NODE) {
    
    Xcoord = new double[nVertex_NearField];
    Ycoord = new double[nVertex_NearField];
    Zcoord = new double[nVertex_NearField];
    AzimuthalAngle = new short[nVertex_NearField];
    IdPoint = new unsigned long[nVertex_NearField];
    IdDomain = new unsigned long[nVertex_NearField];
    Pressure = new double[nVertex_NearField];
    FaceArea = new double[nVertex_NearField];
    EquivArea = new double[nVertex_NearField];
    TargetArea = new double[nVertex_NearField];
    NearFieldWeight = new double[nVertex_NearField];
    Weight = new double[nVertex_NearField];
    
    nVertex_NearField = 0;
    for (iProcessor = 0; iProcessor < nProcessor; iProcessor++)
      for (iVertex = 0; iVertex < Buffer_Receive_nVertex[iProcessor]; iVertex++) {
        Xcoord[nVertex_NearField] = Buffer_Receive_Xcoord[iProcessor*MaxLocalVertex_NearField+iVertex];
        Ycoord[nVertex_NearField] = Buffer_Receive_Ycoord[iProcessor*MaxLocalVertex_NearField+iVertex];
        
        if (nDim == 2) {
          AzimuthalAngle[nVertex_NearField] = 0;
        }
        
        if (nDim == 3) {
          Zcoord[nVertex_NearField] = Buffer_Receive_Zcoord[iProcessor*MaxLocalVertex_NearField+iVertex];
          
          /*--- Rotate the nearfield cylinder  ---*/
          double YcoordRot = Ycoord[nVertex_NearField];
          double ZcoordRot = Xcoord[nVertex_NearField]*sin(AoA) + Zcoord[nVertex_NearField]*cos(AoA);
          
          /*--- Compute the Azimuthal angle ---*/
          double AngleDouble; short AngleInt;
          AngleDouble = atan(-YcoordRot/ZcoordRot)*180.0/PI_NUMBER;
          AngleInt = (short) floor(AngleDouble + 0.5);
          if (AngleInt >= 0) AzimuthalAngle[nVertex_NearField] = AngleInt;
          else AzimuthalAngle[nVertex_NearField] = 180 + AngleInt;
        }
        
        if (AzimuthalAngle[nVertex_NearField] <= 60) {
          IdPoint[nVertex_NearField] = Buffer_Receive_IdPoint[iProcessor*MaxLocalVertex_NearField+iVertex];
          Pressure[nVertex_NearField] = Buffer_Receive_Pressure[iProcessor*MaxLocalVertex_NearField+iVertex];
          FaceArea[nVertex_NearField] = Buffer_Receive_FaceArea[iProcessor*MaxLocalVertex_NearField+iVertex];
          IdDomain[nVertex_NearField] = iProcessor;
          nVertex_NearField++;
        }
        
      }
  }
  
  delete [] Buffer_Receive_nVertex;
  delete [] Buffer_Send_nVertex;
  
  delete [] Buffer_Send_Xcoord;
  delete [] Buffer_Send_Ycoord;
  delete [] Buffer_Send_Zcoord;
  delete [] Buffer_Send_IdPoint;
  delete [] Buffer_Send_Pressure;
  delete [] Buffer_Send_FaceArea;
  
  delete [] Buffer_Receive_Xcoord;
  delete [] Buffer_Receive_IdPoint;
  delete [] Buffer_Receive_Pressure;
  delete [] Buffer_Receive_FaceArea;
  
#endif
  
  if (rank == MASTER_NODE) {
    
    vector<short> PhiAngleList;
    vector<short>::iterator IterPhiAngleList;
    
    for (iVertex = 0; iVertex < nVertex_NearField; iVertex++)
      PhiAngleList.push_back(AzimuthalAngle[iVertex]);
    
    sort( PhiAngleList.begin(), PhiAngleList.end());
    IterPhiAngleList = unique( PhiAngleList.begin(), PhiAngleList.end());
    PhiAngleList.resize( IterPhiAngleList - PhiAngleList.begin() );
    
    /*--- Create vectors and distribute the values among the different PhiAngle queues ---*/
    vector<vector<double> > Xcoord_PhiAngle; Xcoord_PhiAngle.resize(PhiAngleList.size());
    vector<vector<double> > Ycoord_PhiAngle; Ycoord_PhiAngle.resize(PhiAngleList.size());
    vector<vector<double> > Zcoord_PhiAngle; Zcoord_PhiAngle.resize(PhiAngleList.size());
    vector<vector<unsigned long> > IdPoint_PhiAngle; IdPoint_PhiAngle.resize(PhiAngleList.size());
    vector<vector<unsigned long> > IdDomain_PhiAngle; IdDomain_PhiAngle.resize(PhiAngleList.size());
    vector<vector<double> > Pressure_PhiAngle; Pressure_PhiAngle.resize(PhiAngleList.size());
    vector<vector<double> > FaceArea_PhiAngle; FaceArea_PhiAngle.resize(PhiAngleList.size());
    vector<vector<double> > EquivArea_PhiAngle; EquivArea_PhiAngle.resize(PhiAngleList.size());
    vector<vector<double> > TargetArea_PhiAngle; TargetArea_PhiAngle.resize(PhiAngleList.size());
    vector<vector<double> > NearFieldWeight_PhiAngle; NearFieldWeight_PhiAngle.resize(PhiAngleList.size());
    vector<vector<double> > Weight_PhiAngle; Weight_PhiAngle.resize(PhiAngleList.size());
    
    /*--- Distribute the values among the different PhiAngles ---*/
    for (iVertex = 0; iVertex < nVertex_NearField; iVertex++)
      for (iPhiAngle = 0; iPhiAngle < PhiAngleList.size(); iPhiAngle++)
        if (AzimuthalAngle[iVertex] == PhiAngleList[iPhiAngle]) {
          Xcoord_PhiAngle[iPhiAngle].push_back(Xcoord[iVertex]);
          Ycoord_PhiAngle[iPhiAngle].push_back(Ycoord[iVertex]);
          Zcoord_PhiAngle[iPhiAngle].push_back(Zcoord[iVertex]);
          IdPoint_PhiAngle[iPhiAngle].push_back(IdPoint[iVertex]);
          IdDomain_PhiAngle[iPhiAngle].push_back(IdDomain[iVertex]);
          Pressure_PhiAngle[iPhiAngle].push_back(Pressure[iVertex]);
          FaceArea_PhiAngle[iPhiAngle].push_back(FaceArea[iVertex]);
          EquivArea_PhiAngle[iPhiAngle].push_back(EquivArea[iVertex]);
          TargetArea_PhiAngle[iPhiAngle].push_back(TargetArea[iVertex]);
          NearFieldWeight_PhiAngle[iPhiAngle].push_back(NearFieldWeight[iVertex]);
          Weight_PhiAngle[iPhiAngle].push_back(Weight[iVertex]);
        }
    
    /*--- Order the arrays (x Coordinate, Pressure, Point, and Domain) ---*/
    for (iPhiAngle = 0; iPhiAngle < PhiAngleList.size(); iPhiAngle++)
      for (iVertex = 0; iVertex < Xcoord_PhiAngle[iPhiAngle].size(); iVertex++)
        for (jVertex = 0; jVertex < Xcoord_PhiAngle[iPhiAngle].size() - 1 - iVertex; jVertex++)
          if (Xcoord_PhiAngle[iPhiAngle][jVertex] > Xcoord_PhiAngle[iPhiAngle][jVertex+1]) {
            auxXCoord = Xcoord_PhiAngle[iPhiAngle][jVertex]; Xcoord_PhiAngle[iPhiAngle][jVertex] = Xcoord_PhiAngle[iPhiAngle][jVertex+1]; Xcoord_PhiAngle[iPhiAngle][jVertex+1] = auxXCoord;
            auxYCoord = Ycoord_PhiAngle[iPhiAngle][jVertex]; Ycoord_PhiAngle[iPhiAngle][jVertex] = Ycoord_PhiAngle[iPhiAngle][jVertex+1]; Ycoord_PhiAngle[iPhiAngle][jVertex+1] = auxYCoord;
            auxZCoord = Zcoord_PhiAngle[iPhiAngle][jVertex]; Zcoord_PhiAngle[iPhiAngle][jVertex] = Zcoord_PhiAngle[iPhiAngle][jVertex+1]; Zcoord_PhiAngle[iPhiAngle][jVertex+1] = auxZCoord;
            auxPress = Pressure_PhiAngle[iPhiAngle][jVertex]; Pressure_PhiAngle[iPhiAngle][jVertex] = Pressure_PhiAngle[iPhiAngle][jVertex+1]; Pressure_PhiAngle[iPhiAngle][jVertex+1] = auxPress;
            auxArea = FaceArea_PhiAngle[iPhiAngle][jVertex]; FaceArea_PhiAngle[iPhiAngle][jVertex] = FaceArea_PhiAngle[iPhiAngle][jVertex+1]; FaceArea_PhiAngle[iPhiAngle][jVertex+1] = auxArea;
            auxPoint = IdPoint_PhiAngle[iPhiAngle][jVertex]; IdPoint_PhiAngle[iPhiAngle][jVertex] = IdPoint_PhiAngle[iPhiAngle][jVertex+1]; IdPoint_PhiAngle[iPhiAngle][jVertex+1] = auxPoint;
            auxDomain = IdDomain_PhiAngle[iPhiAngle][jVertex]; IdDomain_PhiAngle[iPhiAngle][jVertex] = IdDomain_PhiAngle[iPhiAngle][jVertex+1]; IdDomain_PhiAngle[iPhiAngle][jVertex+1] = auxDomain;
          }
    
    
    /*--- Check that all the azimuth lists have the same size ---*/
    unsigned short nVertex = Xcoord_PhiAngle[0].size();
    for (iPhiAngle = 0; iPhiAngle < PhiAngleList.size(); iPhiAngle++) {
      unsigned short nVertex_aux = Xcoord_PhiAngle[iPhiAngle].size();
      if (nVertex_aux != nVertex) cout <<"Be careful!!! one azimuth list is shorter than the other"<< endl;
      nVertex = min(nVertex, nVertex_aux);
    }
    
    /*--- Compute equivalent area distribution at each azimuth angle ---*/
    for (iPhiAngle = 0; iPhiAngle < PhiAngleList.size(); iPhiAngle++) {
      EquivArea_PhiAngle[iPhiAngle][0] = 0.0;
      for (iVertex = 1; iVertex < EquivArea_PhiAngle[iPhiAngle].size(); iVertex++) {
        EquivArea_PhiAngle[iPhiAngle][iVertex] = 0.0;
        
        Coord_i = Xcoord_PhiAngle[iPhiAngle][iVertex]*cos(AoA) - Zcoord_PhiAngle[iPhiAngle][iVertex]*sin(AoA);
        
        for (jVertex = 0; jVertex < iVertex-1; jVertex++) {
          
          Coord_j = Xcoord_PhiAngle[iPhiAngle][jVertex]*cos(AoA) - Zcoord_PhiAngle[iPhiAngle][jVertex]*sin(AoA);
          jp1Coord = Xcoord_PhiAngle[iPhiAngle][jVertex+1]*cos(AoA) - Zcoord_PhiAngle[iPhiAngle][jVertex+1]*sin(AoA);
          
          jFunction = factor*(Pressure_PhiAngle[iPhiAngle][jVertex] - Pressure_Inf)*sqrt(Coord_i-Coord_j);
          jp1Function = factor*(Pressure_PhiAngle[iPhiAngle][jVertex+1] - Pressure_Inf)*sqrt(Coord_i-jp1Coord);
          
          DeltaX = (jp1Coord-Coord_j);
          MeanFuntion = 0.5*(jp1Function + jFunction);
          EquivArea_PhiAngle[iPhiAngle][iVertex] += DeltaX * MeanFuntion;
        }
      }
    }
    
    /*--- Create a file with the equivalent area distribution at each azimuthal angle ---*/
    NearFieldEA_file.precision(15);
    NearFieldEA_file.open("NearFieldEA.plt", ios::out);
    NearFieldEA_file << "TITLE = \"Nearfield Equivalent Area at each azimuthal angle \"" << endl;
    NearFieldEA_file << "VARIABLES = \"Coord (local to the near-field cylinder)\"";
    
    for (iPhiAngle = 0; iPhiAngle < PhiAngleList.size(); iPhiAngle++) {
      NearFieldEA_file << ", \"Equivalent Area, Phi= " << PhiAngleList[iPhiAngle] << " deg.\"";
    }
    
    NearFieldEA_file << endl;
    for (iVertex = 0; iVertex < EquivArea_PhiAngle[0].size(); iVertex++) {
      double XcoordRot = Xcoord_PhiAngle[0][iVertex]*cos(AoA) - Zcoord_PhiAngle[0][iVertex]*sin(AoA);
      double XcoordRot_init = Xcoord_PhiAngle[0][0]*cos(AoA) - Zcoord_PhiAngle[0][0]*sin(AoA);
      NearFieldEA_file << scientific << XcoordRot - XcoordRot_init;
      for (iPhiAngle = 0; iPhiAngle < PhiAngleList.size(); iPhiAngle++) {
        NearFieldEA_file << scientific << ", " << EquivArea_PhiAngle[iPhiAngle][iVertex];
      }
      NearFieldEA_file << endl;
    }
    NearFieldEA_file.close();
    
    /*--- Read target equivalent area from the configuration file,
     this first implementation requires a complete table (same as the original
     EA table). so... no interpolation. ---*/
    
    vector<vector<double> > TargetArea_PhiAngle_Trans;
    TargetEA_file.open("TargetEA.dat", ios::in);
    
    if (TargetEA_file.fail()) {
      if (iExtIter == 0) { cout << "There is no Target Equivalent Area file (TargetEA.dat)!!"<< endl;
        cout << "Using default parameters (Target Equiv Area = 0.0)" << endl;
      }
      /*--- Set the table to 0 ---*/
      for (iPhiAngle = 0; iPhiAngle < PhiAngleList.size(); iPhiAngle++)
        for (iVertex = 0; iVertex < TargetArea_PhiAngle[iPhiAngle].size(); iVertex++)
          TargetArea_PhiAngle[iPhiAngle][iVertex] = 0.0;
    }
    else {
      
      /*--- skip header lines ---*/
      string line;
      getline(TargetEA_file, line);
      getline(TargetEA_file, line);
      
      while (TargetEA_file) {
        
        string line;
        getline(TargetEA_file, line);
        istringstream is(line);
        vector<double> row;
        unsigned short iter = 0;
        
        while (is.good()) {
          string token;
          getline(is,token,',');
          
          istringstream js(token);
          
          double data;
          js >> data;
          
          /*--- The first element in the table is the coordinate ---*/
          if (iter != 0) row.push_back(data);
          iter++;
        }
        TargetArea_PhiAngle_Trans.push_back(row);
      }
      
      for (iPhiAngle = 0; iPhiAngle < PhiAngleList.size(); iPhiAngle++)
        for (iVertex = 0; iVertex < EquivArea_PhiAngle[iPhiAngle].size(); iVertex++)
          TargetArea_PhiAngle[iPhiAngle][iVertex] = TargetArea_PhiAngle_Trans[iVertex][iPhiAngle];
    }
    
    /*--- Divide by the number of Phi angles in the nearfield ---*/
    double PhiFactor = 1.0/double(PhiAngleList.size());
    
    /*--- Evaluate the objective function ---*/
    InverseDesign = 0;
    for (iPhiAngle = 0; iPhiAngle < PhiAngleList.size(); iPhiAngle++)
      for (iVertex = 0; iVertex < EquivArea_PhiAngle[iPhiAngle].size(); iVertex++) {
        Weight_PhiAngle[iPhiAngle][iVertex] = 1.0;
        Coord_i = Xcoord_PhiAngle[iPhiAngle][iVertex];
        
        double Difference = EquivArea_PhiAngle[iPhiAngle][iVertex]-TargetArea_PhiAngle[iPhiAngle][iVertex];
        if ((Coord_i < XCoordBegin_OF) || (Coord_i > XCoordEnd_OF)) Difference = 0.0;
        
        InverseDesign += PhiFactor*Weight_PhiAngle[iPhiAngle][iVertex]*Difference*Difference;
        
      }
    
    /*--- Evaluate the weight of the nearfield pressure (adjoint input) ---*/
    for (iPhiAngle = 0; iPhiAngle < PhiAngleList.size(); iPhiAngle++)
      for (iVertex = 0; iVertex < EquivArea_PhiAngle[iPhiAngle].size(); iVertex++) {
        Coord_i = Xcoord_PhiAngle[iPhiAngle][iVertex];
        NearFieldWeight_PhiAngle[iPhiAngle][iVertex] = 0.0;
        for (jVertex = iVertex; jVertex < EquivArea_PhiAngle[iPhiAngle].size(); jVertex++) {
          Coord_j = Xcoord_PhiAngle[iPhiAngle][jVertex];
          Weight_PhiAngle[iPhiAngle][iVertex] = 1.0;
          
          double Difference = EquivArea_PhiAngle[iPhiAngle][jVertex]-TargetArea_PhiAngle[iPhiAngle][jVertex];
          if ((Coord_j < XCoordBegin_OF) || (Coord_j > XCoordEnd_OF)) Difference = 0.0;
          
          NearFieldWeight_PhiAngle[iPhiAngle][iVertex] += PhiFactor*Weight_PhiAngle[iPhiAngle][iVertex]*2.0*Difference*factor*sqrt(Coord_j-Coord_i);
        }
      }		
    
    /*--- Write the Nearfield pressure at each Azimuthal PhiAngle ---*/
    EquivArea_file.precision(15);
    EquivArea_file.open("nearfield_flow.plt", ios::out);
    EquivArea_file << "TITLE = \"SU2 Equivalent area computation at each azimuthal angle \"" << endl;
    EquivArea_file << "VARIABLES = \"Coord (local to the near-field cylinder)\",\"Equivalent area\",\"Target equivalent area\",\"NearField weight\",\"Pressure coefficient\"" << endl;
    
    for (iPhiAngle = 0; iPhiAngle < PhiAngleList.size(); iPhiAngle++) {
      EquivArea_file << fixed << "ZONE T= \"Azimuthal angle " << PhiAngleList[iPhiAngle] << " deg.\"" << endl;
      for (iVertex = 0; iVertex < Xcoord_PhiAngle[iPhiAngle].size(); iVertex++) {
        
        double XcoordRot = Xcoord_PhiAngle[0][iVertex]*cos(AoA) - Zcoord_PhiAngle[0][iVertex]*sin(AoA);
        double XcoordRot_init = Xcoord_PhiAngle[0][0]*cos(AoA) - Zcoord_PhiAngle[0][0]*sin(AoA);
        
        EquivArea_file << scientific << XcoordRot - XcoordRot_init << ", " << EquivArea_PhiAngle[iPhiAngle][iVertex]
        << ", " << TargetArea_PhiAngle[iPhiAngle][iVertex] << ", " << NearFieldWeight_PhiAngle[iPhiAngle][iVertex] << ", " <<
        (Pressure_PhiAngle[iPhiAngle][iVertex]-Pressure_Inf)/Pressure_Inf << endl;
      }
    }
    
    EquivArea_file.close();
    
    /*--- Write Weight file for adjoint computation ---*/
    FuncGrad_file.precision(15);
    FuncGrad_file.open("WeightNF.dat", ios::out);
    
    FuncGrad_file << scientific << "-1.0";
    for (iPhiAngle = 0; iPhiAngle < PhiAngleList.size(); iPhiAngle++)
      FuncGrad_file << scientific << "\t" << PhiAngleList[iPhiAngle];
    FuncGrad_file << endl;
    
    for (iVertex = 0; iVertex < NearFieldWeight_PhiAngle[0].size(); iVertex++) {
      double XcoordRot = Xcoord_PhiAngle[0][iVertex]*cos(AoA) - Zcoord_PhiAngle[0][iVertex]*sin(AoA);
      FuncGrad_file << scientific << XcoordRot;
      for (iPhiAngle = 0; iPhiAngle < PhiAngleList.size(); iPhiAngle++)
        FuncGrad_file << scientific << "\t" << NearFieldWeight_PhiAngle[iPhiAngle][iVertex];
      FuncGrad_file << endl;
    }
    FuncGrad_file.close();		
    
    /*--- Delete structures ---*/
    delete [] Xcoord; delete [] Ycoord; delete [] Zcoord; 
    delete [] AzimuthalAngle; delete [] IdPoint; delete [] IdDomain;
    delete [] Pressure; delete [] FaceArea;
    delete [] EquivArea; delete [] TargetArea;
    delete [] NearFieldWeight; delete [] Weight;
    
  }
  
#ifdef NO_MPI
  
  /*--- Store the value of the NearField coefficient ---*/
  solver_container->SetTotal_CEquivArea(InverseDesign);
  
#else
  
  /*--- Send the value of the NearField coefficient to all the processors ---*/
  MPI::COMM_WORLD.Bcast (&InverseDesign, 1, MPI::DOUBLE, MASTER_NODE);
  
  /*--- Store the value of the NearField coefficient ---*/
  solver_container->SetTotal_CEquivArea(InverseDesign);
  
#endif
  
}
<|MERGE_RESOLUTION|>--- conflicted
+++ resolved
@@ -4758,124 +4758,9 @@
       
       if (Wrt_Vol) {
         
-<<<<<<< HEAD
-	}
-}
-
-void COutput::SetHistory_Header(ofstream *ConvHist_file, CConfig *config) {
-	char cstr[200], buffer[50], turb_resid[1000];
-    unsigned short iMarker, iSpecies;
-    
-	bool rotating_frame = config->GetRotating_Frame();
-    bool aeroelastic = config->GetAeroelastic_Simulation();
-	bool equiv_area = config->GetEquivArea();
-	bool turbulent = ((config->GetKind_Solver() == RANS) || (config->GetKind_Solver() == ADJ_RANS));
-    bool frozen_turb = config->GetFrozen_Visc();
-    bool freesurface = (config->GetKind_Regime() == FREESURFACE);
-    bool transition = (config->GetKind_Trans_Model() == LM);
-    
-    bool isothermal = false;
-    for (iMarker = 0; iMarker < config->GetnMarker_All(); iMarker++)
-        if (config->GetMarker_All_Boundary(iMarker) == ISOTHERMAL) isothermal = true;
-    
-	/*--- Write file name with extension ---*/
-    string filename = config->GetConv_FileName();
-    strcpy (cstr, filename.data());
-    
-    if (config->GetWrt_Unsteady() && config->GetRestart()) {
-        long iExtIter = config->GetUnst_RestartIter();
-		if (int(iExtIter) < 10) sprintf (buffer, "_0000%d", int(iExtIter));
-		if ((int(iExtIter) >= 10) && (int(iExtIter) < 100)) sprintf (buffer, "_000%d", int(iExtIter));
-		if ((int(iExtIter) >= 100) && (int(iExtIter) < 1000)) sprintf (buffer, "_00%d", int(iExtIter));
-		if ((int(iExtIter) >= 1000) && (int(iExtIter) < 10000)) sprintf (buffer, "_0%d", int(iExtIter));
-		if (int(iExtIter) >= 10000) sprintf (buffer, "_%d", int(iExtIter));
-        strcat(cstr,buffer);
-	}
-    
-	if ((config->GetOutput_FileFormat() == TECPLOT) ||
-        (config->GetOutput_FileFormat() == TECPLOT_BINARY))  sprintf (buffer, ".plt");
-	if ((config->GetOutput_FileFormat() == CGNS_SOL) ||
-        (config->GetOutput_FileFormat() == PARAVIEW))  sprintf (buffer, ".csv");
-	strcat(cstr,buffer);
-    
-	ConvHist_file->open(cstr, ios::out);
-	ConvHist_file->precision(15);
-    
-    /*--- Begin of the header ---*/
-    
-	char begin[]= "\"Iteration\"";
-    
-    /*--- Header for the coefficients ---*/
-    
-	char flow_coeff[]= ",\"CLift\",\"CDrag\",\"CSideForce\",\"CMx\",\"CMy\",\"CMz\",\"CFx\",\"CFy\",\"CFz\",\"CL/CD\"";
-	char heat_coeff[]= ",\"CHeat_Load\",\"CHeat_Max\"";
-	char equivalent_area_coeff[]= ",\"CEquivArea\",\"CNearFieldOF\"";
-	char rotating_frame_coeff[]= ",\"CMerit\",\"CT\",\"CQ\"";
-    char aeroelastic_coeff[]= ",\"plunge\",\"pitch\"";
-	char free_surface_coeff[]= ",\"CFreeSurface\"";
-	char plasma_coeff[]= ",\"CLift\",\"CDrag\",\"CSideForce\",\"CMx\",\"CMy\",\"CMz\",\"CFx\",\"CFy\",\"CFz\",\"CL/CD\",\"Q\",\"PressDrag\",\"ViscDrag\",\"MagnetDrag\"";
-	char wave_coeff[]= ",\"CWave\"";
-	char fea_coeff[]= ",\"CFEA\"";
-  char adj_coeff[]= ",\"Sens_Geo\",\"Sens_Mach\",\"Sens_AoA\",\"Sens_Press\",\"Sens_Temp\",\"Sens_AoS\"";
-  char adj_plasma_coeff[]= ",\"Sens_Geo\",\"Sens_Mach\",\"Sens_AoA\",\"Sens_Press\",\"Sens_Temp\",\"Sens_AoS\"";
-    
-    /*--- Header for the residuals ---*/
-    
-	char flow_resid[]= ",\"Res_Flow[0]\",\"Res_Flow[1]\",\"Res_Flow[2]\",\"Res_Flow[3]\",\"Res_Flow[4]\"";
-	char adj_flow_resid[]= ",\"Res_AdjFlow[0]\",\"Res_AdjFlow[1]\",\"Res_AdjFlow[2]\",\"Res_AdjFlow[3]\",\"Res_AdjFlow[4]\"";
-	switch (config->GetKind_Turb_Model()) {
-        case SA:	sprintf (turb_resid, ",\"Res_Turb[0]\""); break;
-        case SST:	sprintf (turb_resid, ",\"Res_Turb[0]\",\"Res_Turb[1]\""); break;
-	}
-	char trans_resid[] = ",\"Res_Trans[0]\",\"Res_Trans[1]\"";
-	char adj_turb_resid[]= ",\"Res_AdjTurb[0]\"";
-	char levelset_resid[]= ",\"Res_LevelSet\"";
-	char adj_levelset_resid[]= ",\"Res_AdjLevelSet\"";
-	char wave_resid[]= ",\"Res_Wave[0]\",\"Res_Wave[1]\"";
-	char fea_resid[]= ",\"Res_FEA\"";
-  char heat_resid[]= ",\"Res_Heat\"";
-
-    /*--- End of the header ---*/
-    
-	char end[]= ",\"Linear_Solver_Iterations\",\"Time(min)\"\n";
-    
-	if ((config->GetOutput_FileFormat() == TECPLOT) ||
-        (config->GetOutput_FileFormat() == TECPLOT_BINARY)) {
-        ConvHist_file[0] << "TITLE = \"SU2 Simulation\"" << endl;
-        ConvHist_file[0] << "VARIABLES = ";
-	}
-    
-    /*--- Write the header, case depending ---*/
-	switch (config->GetKind_Solver()) {
-            
-        case EULER : case NAVIER_STOKES: case RANS :
-            ConvHist_file[0] << begin << flow_coeff;
-            if (isothermal) ConvHist_file[0] << heat_coeff;
-            if (equiv_area) ConvHist_file[0] << equivalent_area_coeff;
-            if (rotating_frame) ConvHist_file[0] << rotating_frame_coeff;
-            if (aeroelastic) ConvHist_file[0] << aeroelastic_coeff;
-            ConvHist_file[0] << flow_resid;
-            if (turbulent) ConvHist_file[0] << turb_resid;
-            if (transition) ConvHist_file[0] << trans_resid;
-            ConvHist_file[0] << end;
-            if (freesurface) {
-                ConvHist_file[0] << begin << flow_coeff << free_surface_coeff;
-                ConvHist_file[0] << flow_resid << levelset_resid << end;
-            }
-            break;
-      
-        case TNE2_EULER : case TNE2_NAVIER_STOKES:
-            ConvHist_file[0] << begin << flow_coeff;
-            if (isothermal) ConvHist_file[0] << heat_coeff;
-            for (unsigned short iSpecies = 0; iSpecies < config->GetnSpecies()+5; iSpecies++)
-              ConvHist_file[0] << ",\"Residual[" << iSpecies << "]\"";
-            ConvHist_file[0] << end;
-            break;
-=======
         switch (FileFormat) {
             
           case TECPLOT:
->>>>>>> bb16b2f0
             
             /*--- Write a Tecplot ASCII file ---*/
             SetTecplot_ASCII(config[iZone], geometry[iZone][MESH_0], solver_container[iZone][MESH_0],iZone, val_nZone, false);
@@ -5064,327 +4949,7 @@
             SetTecplot_SurfaceSolution(config[iZone], geometry[iZone], iZone);
             break;
             
-<<<<<<< HEAD
-            switch (config[val_iZone]->GetKind_Solver()) {
-                case EULER : case NAVIER_STOKES:
-                case FLUID_STRUCTURE_EULER: case FLUID_STRUCTURE_NAVIER_STOKES:
-                case AEROACOUSTIC_EULER: case AEROACOUSTIC_NAVIER_STOKES:
-                    
-                    if (!DualTime_Iteration) {
-                        if (compressible) ConvHist_file[0] << begin << direct_coeff << flow_resid;
-                        if (incompressible) ConvHist_file[0] << begin << direct_coeff << flow_resid;
-                        if (freesurface) ConvHist_file[0] << begin << direct_coeff << flow_resid << levelset_resid << end;
-                        if (fluid_structure) ConvHist_file[0] << fea_resid;
-                        if (aeroacoustic) ConvHist_file[0] << levelset_resid;
-                        ConvHist_file[0] << end;
-                        ConvHist_file[0].flush();
-                    }
-                    
-                    cout.precision(6);
-                    cout.setf(ios::fixed,ios::floatfield);
-                    cout.width(13); cout << log10(residual_flow[0]);
-                    if (!fluid_structure && !aeroacoustic && !equiv_area) {
-                        if (compressible) {
-                            if (nDim == 2 ) { cout.width(14); cout << log10(residual_flow[3]); }
-                            else { cout.width(14); cout << log10(residual_flow[4]); }
-                        }
-                        if (incompressible) { cout.width(14); cout << log10(residual_flow[1]); }
-                        if (freesurface) { cout.width(14); cout << log10(residual_levelset[0]); }
-                    }
-                    else if (fluid_structure) { cout.width(14); cout << log10(residual_fea[0]); }
-                    else if (aeroacoustic) { cout.width(14); cout << log10(residual_wave[0]); }
-                    
-                    if (rotating_frame && nDim == 3 ) {
-                        cout.setf(ios::scientific,ios::floatfield);
-                        cout.width(15); cout << Total_CT;
-                        cout.width(15); cout << Total_CQ;
-                        cout.unsetf(ios_base::floatfield);
-                    }
-                    else if (aeroacoustic) { cout.width(15); cout << Total_CLift; cout.width(15); cout << Total_CDrag; cout.width(15); cout << Total_CWave; }
-                    else if (equiv_area) { cout.width(15); cout << Total_CLift; cout.width(15); cout << Total_CDrag; cout.width(15);
-                        cout.precision(4);
-                        cout.setf(ios::scientific,ios::floatfield);
-                        cout << Total_CNearFieldOF; }
-                    else if (freesurface) { cout.width(15); cout << Total_CLift; cout.width(15); cout << Total_CFreeSurface; }
-                    else { cout.width(15); cout << min(1000.0,max(-1000.0, Total_CLift)); cout.width(15); cout << min(1000.0,max(-1000.0, Total_CDrag)); }
-                    if (aeroelastic) {
-                        cout.setf(ios::scientific,ios::floatfield);
-                        cout.width(15); cout << aeroelastic_plunge;
-                        cout.width(15); cout << aeroelastic_pitch;
-                        cout.unsetf(ios_base::floatfield);
-                    }
-                    cout << endl;
-                    
-                    break;
-                    
-                case RANS :
-                    
-                    if (!DualTime_Iteration) {
-                    	if (!transition)
-                    		ConvHist_file[0] << begin << direct_coeff << flow_resid << turb_resid << end;
-                    	else
-                    		ConvHist_file[0] << begin << direct_coeff << flow_resid << turb_resid << trans_resid << end;
-
-                        ConvHist_file[0].flush();
-                    }
-                    
-                    cout.precision(6);
-                    cout.setf(ios::fixed,ios::floatfield);
-                    
-                    if (incompressible || freesurface) cout.width(13);
-                    else  cout.width(14);
-                    cout << log10(residual_flow[0]);
-                    
-                    switch(nVar_Turb) {
-                        case 1: cout.width(14); cout << log10(residual_turbulent[0]); break;
-                        case 2: cout.width(14); cout << log10(residual_turbulent[0]);
-                            cout.width(14); cout << log10(residual_turbulent[1]); break;
-                    }
-                    
-                    if (transition) { cout.width(14); cout << log10(residual_transition[0]); cout.width(14); cout << log10(residual_transition[1]); }
-                    
-                    if (rotating_frame  && nDim == 3 ) {
-                        cout.setf(ios::scientific,ios::floatfield);
-                        cout.width(15); cout << Total_CT; cout.width(15);
-                        cout << Total_CQ;
-                        cout.unsetf(ios_base::floatfield);
-                    }
-                    else { cout.width(15); cout << min(1000.0,max(-1000.0, Total_CLift)); cout.width(15); cout << min(1000.0,max(-1000.0, Total_CDrag)); }
-                    if (aeroelastic) {
-                        cout.setf(ios::scientific,ios::floatfield);
-                        cout.width(15); cout << aeroelastic_plunge; cout.width(15);
-                        cout << aeroelastic_pitch;
-                        cout.unsetf(ios_base::floatfield);
-                    }
-                    cout << endl;
-                    
-                    if (freesurface) {
-                        if (!DualTime_Iteration) {
-                            ConvHist_file[0] << begin << direct_coeff << flow_resid << levelset_resid << end;
-                            ConvHist_file[0].flush();
-                        }
-                        
-                        cout.precision(6);
-                        cout.setf(ios::fixed,ios::floatfield);
-                        cout.width(13); cout << log10(residual_flow[0]);
-                        cout.width(14); cout << log10(residual_levelset[0]);
-                        cout.width(15); cout << Total_CLift;
-                        cout.width(14); cout << Total_CFreeSurface;
-                        
-                        cout << endl;
-                    }
-                    
-                    break;
-                    
-                case TNE2_EULER : case TNE2_NAVIER_STOKES:
-                    
-                    if (!DualTime_Iteration) {
-                        ConvHist_file[0] << begin << direct_coeff << flow_resid;
-                        ConvHist_file[0] << end;
-                        ConvHist_file[0].flush();
-                    }
-                    
-                    cout.precision(6);
-                    cout.setf(ios::fixed,ios::floatfield);
-                    cout.width(13); cout << log10(residual_TNE2[0]);
-                    cout.width(14); cout << log10(residual_TNE2[nSpecies+nDim]);
-                    cout.width(14); cout << log10(residual_TNE2[nSpecies+nDim+1]);
-                    cout.width(15); cout << Total_CDrag;
-                    cout << endl;
-                    break;
-                    
-                    
-                case PLASMA_EULER : case PLASMA_NAVIER_STOKES:
-                    
-                    if (!DualTime_Iteration) {
-                        ConvHist_file[0] << begin << direct_coeff << plasma_resid << end;
-                        ConvHist_file[0].flush();
-                    }
-                    
-                    cout.precision(6);
-                    cout.setf(ios::fixed,ios::floatfield);
-                    if (config[val_iZone]->GetKind_GasModel() == ARGON || config[val_iZone]->GetKind_GasModel() == AIR21) {
-                        cout.width(14); cout << log10(residual_plasma[0]);
-                        cout.width(14); cout << log10(residual_plasma[nDim+2]);
-                        cout.width(14); cout << log10(residual_plasma[2*(nDim+2)]);
-                    }
-                    if ((config[val_iZone]->GetKind_GasModel() == ARGON_SID) || config[val_iZone]->GetKind_GasModel() == AIR7 || config[val_iZone]->GetKind_GasModel() == O2 || config[val_iZone]->GetKind_GasModel() == N2 || config[val_iZone]->GetKind_GasModel() == AIR5) {
-                        cout.width(14); cout << log10(residual_plasma[0]);
-                        cout.width(14); cout << log10(residual_plasma[nDim+1]);
-                        cout.width(14); cout << Total_Q;
-                        cout.width(14); cout << Total_CDrag;
-                    }
-                    cout << endl;
-                    break;
-                    
-                case WAVE_EQUATION:
-                    
-                    if (!DualTime_Iteration) {
-                        ConvHist_file[0] << begin << wave_coeff << wave_resid << end;
-                        ConvHist_file[0].flush();
-                    }
-                    
-                    cout.precision(6);
-                    cout.setf(ios::fixed,ios::floatfield);
-                    cout.width(14); cout << log10(residual_wave[0]);
-                    cout.width(14); cout << Total_CWave;
-                    cout << endl;
-                    break;
-                
-                case HEAT_EQUATION:
-                
-                  if (!DualTime_Iteration) {
-                    ConvHist_file[0] << begin << heat_coeff << heat_resid << end;
-                    ConvHist_file[0].flush();
-                  }
-                
-                  cout.precision(6);
-                  cout.setf(ios::fixed,ios::floatfield);
-                  cout.width(14); cout << log10(residual_heat[0]);
-                  cout.width(14); cout << Total_CHeat;
-                  cout << endl;
-                  break;
-                
-                case LINEAR_ELASTICITY:
-                
-                    if (!DualTime_Iteration) {
-                        ConvHist_file[0] << begin << fea_coeff << fea_resid << end;
-                        ConvHist_file[0].flush();
-                    }
-                    
-                    cout.precision(6);
-                    cout.setf(ios::fixed,ios::floatfield);
-                    cout.width(15); cout << log10(residual_fea[0]);
-                    cout.width(15); cout << log10(residual_fea[1]);
-                    if (nDim == 3) { cout.width(15); cout << log10(residual_fea[2]); }
-                    cout.precision(4);
-                    cout.setf(ios::scientific,ios::floatfield);
-                    cout.width(14); cout << Total_CFEA;
-                    cout << endl;
-                    break;
-                    
-                case ADJ_EULER :              case ADJ_NAVIER_STOKES :
-                case ADJ_AEROACOUSTIC_EULER :
-                    
-                    if (!DualTime_Iteration) {
-                        ConvHist_file[0] << begin << adjoint_coeff << adj_flow_resid << end;
-                        ConvHist_file[0].flush();
-                    }
-                    
-                    cout.precision(6);
-                    cout.setf(ios::fixed,ios::floatfield);
-                    if (compressible) {
-                        cout.width(15); cout << log10(residual_adjflow[0]);
-                        cout.width(15); cout << log10(residual_adjflow[nDim+1]);
-                    }
-                    if (incompressible || freesurface) {
-                        cout.width(17); cout << log10(residual_adjflow[0]);
-                        cout.width(16); cout << log10(residual_adjflow[1]);
-                    }
-                    cout.precision(4);
-                    cout.setf(ios::scientific,ios::floatfield);
-                    cout.width(14); cout << Total_Sens_Geo;
-                    cout.width(14); cout << Total_Sens_Mach;
-                    cout << endl;
-                    cout.unsetf(ios_base::floatfield);
-                    
-                    if (freesurface) {
-                        if (!DualTime_Iteration) {
-                            ConvHist_file[0] << begin << adjoint_coeff << adj_flow_resid << adj_levelset_resid << end;
-                            ConvHist_file[0].flush();
-                        }
-                        
-                        cout.precision(6);
-                        cout.setf(ios::fixed,ios::floatfield);
-                        cout.width(17); cout << log10(residual_adjflow[0]);
-                        cout.width(16); cout << log10(residual_adjlevelset[0]);
-                        cout.precision(3);
-                        cout.setf(ios::scientific,ios::floatfield);
-                        cout.width(12); cout << Total_Sens_Geo;
-                        cout.width(12); cout << Total_Sens_Mach;
-                        cout.unsetf(ios_base::floatfield);
-                        cout << endl;
-                    }
-                    
-                    break;
-                    
-                case ADJ_RANS :
-                    
-                    if (!DualTime_Iteration) {
-                        ConvHist_file[0] << begin << adjoint_coeff << adj_flow_resid;
-                        if (!config[val_iZone]->GetFrozen_Visc())
-                            ConvHist_file[0] << adj_turb_resid;
-                        ConvHist_file[0] << end;
-                        ConvHist_file[0].flush();
-                    }
-                    
-                    cout.precision(6);
-                    cout.setf(ios::fixed,ios::floatfield);
-                    cout.width(17); cout << log10(residual_adjflow[0]);
-                    if (!config[val_iZone]->GetFrozen_Visc()) {
-                        cout.width(17); cout << log10(residual_adjturbulent[0]);
-                    }
-                    else {
-                        if (compressible) {
-                            if (geometry[val_iZone][FinestMesh]->GetnDim() == 2 ) { cout.width(15); cout << log10(residual_adjflow[3]); }
-                            else { cout.width(15); cout << log10(residual_adjflow[4]); }
-                        }
-                        if (incompressible || freesurface) {
-                            cout.width(15); cout << log10(residual_adjflow[1]);
-                        }
-                    }
-                    cout.precision(4);
-                    cout.setf(ios::scientific,ios::floatfield);
-                    cout.width(14); cout << Total_Sens_Geo;
-                    cout.width(14); cout << Total_Sens_Mach;
-                    cout << endl;
-                    cout.unsetf(ios_base::floatfield);
-                    if (freesurface) {
-                        if (!DualTime_Iteration) {
-                            ConvHist_file[0] << begin << adjoint_coeff << adj_flow_resid << adj_levelset_resid;
-                            ConvHist_file[0] << end;
-                            ConvHist_file[0].flush();
-                        }
-                        
-                        cout.precision(6);
-                        cout.setf(ios::fixed,ios::floatfield);
-                        cout.width(17); cout << log10(residual_adjflow[0]);
-                        cout.width(16); cout << log10(residual_adjlevelset[0]);
-                        
-                        cout.precision(4);
-                        cout.setf(ios::scientific,ios::floatfield);
-                        cout.width(12); cout << Total_Sens_Geo;
-                        cout.width(12); cout << Total_Sens_Mach;
-                        cout << endl;
-                        cout.unsetf(ios_base::floatfield);
-                    }
-                    
-                    break;
-                    
-                case ADJ_PLASMA_EULER : case ADJ_PLASMA_NAVIER_STOKES:
-                    
-                    if (!DualTime_Iteration) {
-                        ConvHist_file[0] << begin << adjoint_coeff << adj_plasma_resid << end;
-                        ConvHist_file[0].flush();
-                    }
-                    
-                    if ((config[val_iZone]->GetKind_GasModel() == ARGON_SID) ||
-                         config[val_iZone]->GetKind_GasModel() == AIR7       ||
-                         config[val_iZone]->GetKind_GasModel() == O2         ||
-                         config[val_iZone]->GetKind_GasModel() == N2         ||
-                         config[val_iZone]->GetKind_GasModel() == AIR5         ){
-                        cout.width(19); cout << log10(residual_adjplasma[0]);
-                        cout.width(19); cout << log10(residual_adjplasma[nDim+1]);
-                        cout.width(19); cout << Total_Sens_Geo;
-                    }
-                    cout << endl;
-                    break;
-                    
-            }
-            cout.unsetf(ios::fixed);
-=======
           case PARAVIEW:
->>>>>>> bb16b2f0
             
             /*--- Write a Paraview ASCII file ---*/
             SetParaview_ASCII(config[iZone], geometry[iZone], iZone, val_nZone, true);
